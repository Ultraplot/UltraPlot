# -*- coding: utf-8 -*-
# ---
# jupyter:
#   jupytext:
#     text_representation:
#       extension: .py
#       format_name: percent
#       format_version: '1.3'
#       jupytext_version: 1.11.4
#   kernelspec:
#     display_name: Python 3
#     language: python
#     name: python3
# ---

# %% [raw] raw_mimetype="text/restructuredtext"
# .. _cmocean: https://matplotlib.org/cmocean/
#
# .. _fabio: http://www.fabiocrameri.ch/colourmaps.php
#
# .. _brewer: http://colorbrewer2.org/
#
# .. _sciviscolor: https://sciviscolor.org/home/colormoves/
#
# .. _matplotlib: https://matplotlib.org/stable/tutorials/colors/colormaps.html
#
# .. _seaborn: https://seaborn.pydata.org/tutorial/color_palettes.html
#
# .. _ug_cmaps:
#
# Colormaps
# =========
#
# ultraplot defines **continuous colormaps** as color palettes that sample some
# *continuous function* between two end colors. They are generally used
# to encode data values on a pseudo-third dimension. They are implemented
# in ultraplot with the `~ultraplot.colors.ContinuousColormap` and
# `~ultraplot.colors.PerceptualColormap` classes, which are
# :ref:`subclassed from <ug_cmaps_new>`
# `matplotlib.colors.LinearSegmentedColormap`.
#
# ultraplot :ref:`adds several features <why_colormaps_cycles>` to help you use
# colormaps effectively in your figures. This section documents the new registered
# colormaps, explains how to make and modify colormaps, and shows how to apply them
# to your plots.


# %% [raw] raw_mimetype="text/restructuredtext"
# .. _ug_cmaps_included:
#
# Included colormaps
# ------------------
#
# On import, ultraplot registers a few sample
# :ref:`perceptually uniform colormaps <ug_perceptual>`, plus several
# colormaps from other online data viz projects. Use `~ultraplot.demos.show_cmaps`
# to generate a table of registered colormaps. The figure is broken down into
# the following sections:
#
# * "User" colormaps created with `~ultraplot.constructor.Colormap`
#   or loaded from `~ultraplot.config.Configurator.user_folder`.
# * `Matplotlib <matplotlib_>`_ and `seaborn <seaborn_>`_ original colormaps.
# * ultraplot original :ref:`perceptually uniform colormaps <ug_perceptual>`.
# * The `cmOcean <cmocean_>`_ colormaps, designed for
#   oceanographic data but useful for everyone.
# * Fabio Crameri's `"scientific colour maps" <fabio_>`_.
# * Cynthia Brewer's `ColorBrewer <brewer_>`_ colormaps,
#   included with matplotlib by default.
# * Colormaps from the `SciVisColor <sciviscolor_>`_ project. There are so many
#   of these because they are intended to be merged into more complex colormaps.
#
# Matplotlib colormaps with erratic color transitions like ``'jet'`` are still
# registered, but they are hidden from this table by default, and their usage is
# discouraged. If you need a list of colors associated with a registered or
# on-the-fly colormap, simply use `~ultraplot.utils.get_colors`.
#
# .. note::
#
#    Colormap and :ref:`color cycle <ug_cycles>` identification is more flexible in
#    ultraplot. The names are are case-insensitive (e.g., ``'Viridis'``, ``'viridis'``,
#    and ``'ViRiDiS'`` are equivalent), diverging colormap names can be specified in
#    their "reversed" form (e.g., ``'BuRd'`` is equivalent to ``'RdBu_r'``), and
#    appending ``'_r'`` or ``'_s'`` to *any* colormap name will return a
#    `~ultraplot.colors.ContinuousColormap.reversed` or
#    `~ultraplot.colors.ContinuousColormap.shifted` version of the colormap
#    or color cycle. See `~ultraplot.colors.ColormapDatabase` for more info.

# %%
<<<<<<< HEAD
import proplot as pplt
=======
import ultraplot as pplt
>>>>>>> 07a2ab75

fig, axs = pplt.show_cmaps(rasterized=True)


# %% [raw] raw_mimetype="text/restructuredtext"
# .. _ug_perceptual:
#
# Perceptually uniform colormaps
# ------------------------------
#
# ultraplot's custom colormaps are instances of the
# `~ultraplot.colors.PerceptualColormap` class. These colormaps
# generate colors by interpolating between coordinates in any
# of the following three hue-saturation-luminance colorspaces:
#
# * **HCL** (a.k.a. `CIE LChuv <https://en.wikipedia.org/wiki/CIELUV>`__):
#   A purely perceptually uniform colorspace, where colors are broken down
#   into “hue” (color, range 0-360), “chroma” (saturation, range 0-100), and
#   “luminance” (brightness, range 0-100). This colorspace is difficult to work
#   with due to *impossible colors* -- colors that, when translated back from
#   HCL to RGB, result in RGB channels greater than ``1``.
# * **HPL** (a.k.a. `HPLuv <http://www.hsluv.org/comparison>`__): Hue and
#   luminance are identical to HCL, but 100 saturation is set to the minimum
#   maximum saturation *across all hues* for a given luminance. HPL restricts
#   you to soft pastel colors, but is closer to HCL in terms of uniformity.
# * **HSL** (a.k.a. `HSLuv <http://www.hsluv.org/comparison>`__): Hue and
#   luminance are identical to HCL, but 100 saturation is set to the maximum
#   saturation *for a given hue and luminance*. HSL gives you access to the
#   entire RGB colorspace, but often results in sharp jumps in chroma.
#
# The colorspace used by a `~ultraplot.colors.PerceptualColormap`
# is set with the `space` keyword arg. To plot arbitrary cross-sections of
# these colorspaces, use `~ultraplot.demos.show_colorspaces` (the black
# regions represent impossible colors). To see how colormaps vary with
# respect to each channel, use `~ultraplot.demos.show_channels`. Some examples
# are shown below.
#
# In theory, "uniform" colormaps should have *straight* lines in hue, chroma,
# and luminance (second figure, top row). In practice, this is
# difficult to accomplish due to impossible colors. Matplotlib's and seaborn's
# ``'magma'`` and ``'Rocket'`` colormaps are fairly linear with respect to
# hue and luminance, but not chroma. ultraplot's ``'Fire'`` is linear in hue,
# luminance, and *HSL saturation* (bottom left), while ``'Dusk'`` is linear
# in hue, luminance, and *HPL saturation* (bottom right).

# %%
# Colorspace demo
<<<<<<< HEAD
import proplot as pplt
=======
import ultraplot as pplt
>>>>>>> 07a2ab75

fig, axs = pplt.show_colorspaces(refwidth=1.6, luminance=50)
fig, axs = pplt.show_colorspaces(refwidth=1.6, saturation=60)
fig, axs = pplt.show_colorspaces(refwidth=1.6, hue=0)

# %%
# Compare colormaps
<<<<<<< HEAD
import proplot as pplt
=======
import ultraplot as pplt
>>>>>>> 07a2ab75

for cmaps in (("magma", "rocket"), ("fire", "dusk")):
    fig, axs = pplt.show_channels(
        *cmaps, refwidth=1.5, minhue=-180, maxsat=400, rgb=False
    )


# %% [raw] raw_mimetype="text/restructuredtext"
# .. _ug_cmaps_new:
#
# Making colormaps
# ----------------
#
# ultraplot includes tools for merging colormaps, modifying existing colormaps,
# making new :ref:`perceptually uniform colormaps <ug_perceptual>`, and
# saving colormaps for future use. Most of these features can be accessed via the
# `~ultraplot.constructor.Colormap` :ref:`constructor function <why_constructor>`.
# Note that every `~ultraplot.axes.PlotAxes` command that accepts a `cmap` keyword passes
# it through this function (see the :ref:`2D plotting section <ug_apply_cmap>`).
#
# To make `~ultraplot.colors.PerceptualColormap`\ s from
# scratch, you have the following three options:
#
# * Pass a color name, HEX string, or RGB tuple to `~ultraplot.constructor.Colormap`.
#   This builds a monochromatic (single hue) colormap by calling
#   `~ultraplot.colors.PerceptualColormap.from_color`. The colormap colors will
#   progress from the specified color to a color with the same hue but changed
#   saturation or luminance. These can be set with the `saturation` and `luminance`
#   keywords (or their shorthands `s` and `l`). By default, the colormap will
#   progress to pure white.
# * Pass a list of color names, HEX strings, or RGB
#   tuples to `~ultraplot.constructor.Colormap`. This calls
#   `~ultraplot.colors.PerceptualColormap.from_list`, which linearly interpolates
#   between the hues, saturations, and luminances of the input colors. To facillitate
#   the construction of diverging colormaps, the hue channel values for nuetral
#   colors (i.e., white, black, and gray) are adjusted to the hues of the preceding
#   and subsequent colors in the list, with sharp hue cutoffs at the neutral colors.
#   This permits generating diverging colormaps with e.g. ``['blue', 'white', 'red']``.
# * Pass the keywords `hue`, `saturation`, or `luminance` (or their shorthands `h`,
#   `s`, and `l`) to `~ultraplot.constructor.Colormap` without any positional arguments
#   (or pass a dictionary containing these keys as a positional argument).
#   This calls `~ultraplot.colors.PerceptualColormap.from_hsl`, which
#   linearly interpolates between the specified channel values. Channel values can be
#   specified with numbers between ``0`` and ``100``, color strings, or lists thereof.
#   For color strings, the value is *inferred* from the specified color. You can
#   end any color string with ``'+N'`` or ``'-N'`` to *offset* the channel
#   value by the number ``N`` (e.g., ``hue='red+50'``).
#
# To change the :ref:`colorspace <ug_perceptual>` used to construct the colormap,
# use the `space` keyword. The default colorspace is ``'hsl'``. In the below example,
# we use all of these methods to make `~ultraplot.colors.PerceptualColormap`\ s
# in the ``'hsl'`` and ``'hpl'`` colorspaces.

# %%
# Sample data
import ultraplot as pplt
import numpy as np

state = np.random.RandomState(51423)
data = state.rand(30, 30).cumsum(axis=1)

# %%
# Colormap from a color
# The trailing '_r' makes the colormap go dark-to-light instead of light-to-dark
fig = pplt.figure(refwidth=2, span=False)
ax = fig.subplot(121, title="From single named color")
cmap1 = pplt.Colormap("prussian blue_r", l=100, name="Pacific", space="hpl")
m = ax.contourf(data, cmap=cmap1)
ax.colorbar(m, loc="b", ticks="none", label=cmap1.name)

# Colormap from lists
ax = fig.subplot(122, title="From list of colors")
cmap2 = pplt.Colormap(("maroon", "light tan"), name="Heatwave")
m = ax.contourf(data, cmap=cmap2)
ax.colorbar(m, loc="b", ticks="none", label=cmap2.name)
fig.format(
    xticklabels="none", yticklabels="none", suptitle="Making PerceptualColormaps"
)

# Display the channels
fig, axs = pplt.show_channels(cmap1, cmap2, refwidth=1.5, rgb=False)

# %%
# Sequential colormap from channel values
cmap3 = pplt.Colormap(
    h=("red", "red-720"), s=(80, 20), l=(20, 100), space="hpl", name="CubeHelix"
)
fig = pplt.figure(refwidth=2, span=False)
ax = fig.subplot(121, title="Sequential from channel values")
m = ax.contourf(data, cmap=cmap3)
ax.colorbar(m, loc="b", ticks="none", label=cmap3.name)

# Cyclic colormap from channel values
ax = fig.subplot(122, title="Cyclic from channel values")
cmap4 = pplt.Colormap(h=(0, 360), c=50, l=70, space="hcl", cyclic=True, name="Spectrum")
m = ax.contourf(data, cmap=cmap4)
ax.colorbar(m, loc="b", ticks="none", label=cmap4.name)
fig.format(
    xticklabels="none", yticklabels="none", suptitle="Making PerceptualColormaps"
)

# Display the channels
fig, axs = pplt.show_channels(cmap3, cmap4, refwidth=1.5, rgb=False)


# %% [raw] raw_mimetype="text/restructuredtext"
# .. _ug_cmaps_merge:
#
# Merging colormaps
# -----------------
#
# To *merge* colormaps, you can pass multiple positional arguments to the
# `~ultraplot.constructor.Colormap` constructor function. This calls the
# `~ultraplot.colors.ContinuousColormap.append` method. Each positional
# argument can be a colormap name, a colormap instance, or a
# :ref:`special argument <ug_cmaps_new>` that generates a new colormap
# on-the-fly. This lets you create new diverging colormaps and segmented
# `SciVisColor <https://sciviscolor.org/home/colormoves/>`__ style colormaps
# right inside ultraplot. Segmented colormaps are often desirable for complex
# datasets with complex statistical distributions.
#
# In the below example, we create a new divering colormap and
# reconstruct the colormap from `this SciVisColor example
# <https://sciviscolor.org/media/filer_public/c7/27/c727e638-82eb-445b-bc96-e7b64c13efa2/colormoves.png>`__.
# We also save the results for future use by passing ``save=True`` to
# `~ultraplot.constructor.Colormap`.

# %%
import ultraplot as pplt
import numpy as np

state = np.random.RandomState(51423)
data = state.rand(30, 30).cumsum(axis=1)

# Generate figure
fig, axs = pplt.subplots([[0, 1, 1, 0], [2, 2, 3, 3]], refwidth=2.4, span=False)
axs.format(xlabel="xlabel", ylabel="ylabel", suptitle="Merging colormaps")

# Diverging colormap example
title1 = "Diverging from sequential maps"
cmap1 = pplt.Colormap("Blues4_r", "Reds3", name="Diverging", save=True)

# SciVisColor examples
title2 = "SciVisColor example"
cmap2 = pplt.Colormap(
    "Greens1_r",
    "Oranges1",
    "Blues1_r",
    "Blues6",
    ratios=(1, 3, 5, 10),
    name="SciVisColorUneven",
    save=True,
)
title3 = "SciVisColor with equal ratios"
cmap3 = pplt.Colormap(
    "Greens1_r", "Oranges1", "Blues1_r", "Blues6", name="SciVisColorEven", save=True
)

# Plot examples
for ax, cmap, title in zip(axs, (cmap1, cmap2, cmap3), (title1, title2, title3)):
    m = ax.contourf(data, cmap=cmap, levels=500)
    ax.colorbar(m, loc="b", locator="null", label=cmap.name)
    ax.format(title=title)


# %% [raw] raw_mimetype="text/restructuredtext"
# .. _ug_cmaps_mod:
#
# Modifying colormaps
# -------------------
#
# ultraplot lets you create modified versions of *existing* colormaps
# using the `~ultraplot.constructor.Colormap` constructor function and the
# new `~ultraplot.colors.ContinuousColormap` and
# `~ultraplot.colors.DiscreteColormap` classes, which replace the native
# matplotlib colormap classes. They can be modified in the following ways:
#
# * To remove colors from the left or right ends of a colormap, pass `left`
#   or `right` to `~ultraplot.constructor.Colormap`. This calls the
#   `~ultraplot.colors.ContinuousColormap.truncate` method, and can be
#   useful when you want to use colormaps as :ref:`color cycles <ug_cycles>`
#   and need to remove the light part so that your lines stand out
#   against the background.
# * To modify the central colors of a diverging colormap, pass `cut` to
#   `~ultraplot.constructor.Colormap`. This calls the
#   `~ultraplot.colors.ContinuousColormap.cut` method, and can be used
#   to create a sharper cutoff between negative and positive values or (when
#   `cut` is negative) to expand the "neutral" region of the colormap.
# * To rotate a cyclic colormap,  pass `shift` to
#   `~ultraplot.constructor.Colormap`. This calls the
#   `~ultraplot.colors.ContinuousColormap.shifted` method. ultraplot ensures
#   the colors at the ends of "shifted" colormaps are *distinct* so that
#   levels never blur together.
# * To change the opacity of a colormap or add an opacity *gradation*, pass
#   `alpha` to `~ultraplot.constructor.Colormap`. This calls the
#   `~ultraplot.colors.ContinuousColormap.set_alpha` method, and can be
#   useful when *layering* filled contour or mesh elements.
# * To change the "gamma" of a `~ultraplot.colors.PerceptualColormap`,
#   pass `gamma` to `~ultraplot.constructor.Colormap`. This calls the
#   `~ultraplot.colors.PerceptualColormap.set_gamma` method, and
#   controls how the luminance and saturation channels vary between colormap
#   segments. ``gamma > 1`` emphasizes high luminance, low saturation colors,
#   while ``gamma < 1`` emphasizes low luminance, high saturation colors. This
#   is similar to the effect of the `HCL wizard
#   <http://hclwizard.org:64230/hclwizard/>`__ "power" sliders.

# %%
import ultraplot as pplt
import numpy as np

state = np.random.RandomState(51423)
data = state.rand(40, 40).cumsum(axis=0)

# Generate figure
fig, axs = pplt.subplots([[0, 1, 1, 0], [2, 2, 3, 3]], refwidth=1.9, span=False)
axs.format(xlabel="y axis", ylabel="x axis", suptitle="Truncating sequential colormaps")

# Cutting left and right
cmap = "Ice"
for ax, coord in zip(axs, (None, 0.3, 0.7)):
    if coord is None:
        title, cmap_kw = "Original", {}
    elif coord < 0.5:
        title, cmap_kw = f"left={coord}", {"left": coord}
    else:
        title, cmap_kw = f"right={coord}", {"right": coord}
    ax.format(title=title)
    ax.contourf(
        data, cmap=cmap, cmap_kw=cmap_kw, colorbar="b", colorbar_kw={"locator": "null"}
    )

# %%
import ultraplot as pplt
import numpy as np

state = np.random.RandomState(51423)
data = (state.rand(40, 40) - 0.5).cumsum(axis=0).cumsum(axis=1)

# Create figure
fig, axs = pplt.subplots(ncols=2, nrows=2, refwidth=1.7, span=False)
axs.format(
    xlabel="x axis",
    ylabel="y axis",
    xticklabels="none",
    suptitle="Modifying diverging colormaps",
)

# Cutting out central colors
titles = (
    "Negative-positive cutoff",
    "Neutral-valued center",
    "Sharper cutoff",
    "Expanded center",
)
for i, (ax, title, cut) in enumerate(zip(axs, titles, (None, None, 0.2, -0.1))):
    if i % 2 == 0:
        kw = {"levels": pplt.arange(-10, 10, 2)}  # negative-positive cutoff
    else:
        kw = {"values": pplt.arange(-10, 10, 2)}  # dedicated center
    if cut is not None:
        fmt = pplt.SimpleFormatter()  # a proper minus sign
        title = f"{title}\ncut = {fmt(cut)}"
    ax.format(title=title)
    m = ax.contourf(
        data,
        cmap="Div",
        cmap_kw={"cut": cut},
        extend="both",
        colorbar="b",
        colorbar_kw={"locator": "null"},
        **kw,  # level edges or centers
    )

# %%
import ultraplot as pplt
import numpy as np

state = np.random.RandomState(51423)
data = (state.rand(50, 50) - 0.48).cumsum(axis=0).cumsum(axis=1) % 30

# Rotating cyclic colormaps
fig, axs = pplt.subplots(ncols=3, refwidth=1.7, span=False)
for ax, shift in zip(axs, (0, 90, 180)):
    m = ax.pcolormesh(data, cmap="romaO", cmap_kw={"shift": shift}, levels=12)
    ax.format(
        xlabel="x axis",
        ylabel="y axis",
        title=f"shift = {shift}",
        suptitle="Rotating cyclic colormaps",
    )
    ax.colorbar(m, loc="b", locator="null")

# %%
import ultraplot as pplt
import numpy as np

state = np.random.RandomState(51423)
data = state.rand(20, 20).cumsum(axis=1)

# Changing the colormap opacity
fig, axs = pplt.subplots(ncols=3, refwidth=1.7, span=False)
for ax, alpha in zip(axs, (1.0, 0.5, 0.0)):
    alpha = (alpha, 1.0)
    cmap = pplt.Colormap("batlow_r", alpha=alpha)
    m = ax.imshow(data, cmap=cmap, levels=10, extend="both")
    ax.colorbar(m, loc="b", locator="none")
    ax.format(
        title=f"alpha = {alpha}",
        xlabel="x axis",
        ylabel="y axis",
        suptitle="Adding opacity gradations",
    )

# %%
import ultraplot as pplt
import numpy as np

state = np.random.RandomState(51423)
data = state.rand(20, 20).cumsum(axis=1)

# Changing the colormap gamma
fig, axs = pplt.subplots(ncols=3, refwidth=1.7, span=False)
for ax, gamma in zip(axs, (0.7, 1.0, 1.4)):
    cmap = pplt.Colormap("boreal", gamma=gamma)
    m = ax.pcolormesh(data, cmap=cmap, levels=10, extend="both")
    ax.colorbar(m, loc="b", locator="none")
    ax.format(
        title=f"gamma = {gamma}",
        xlabel="x axis",
        ylabel="y axis",
        suptitle="Changing the PerceptualColormap gamma",
    )

# %% [raw] raw_mimetype="text/restructuredtext"
# .. _ug_cmaps_dl:
#
# Downloading colormaps
# ---------------------
#
# There are several interactive online tools for generating perceptually
# uniform colormaps, including
# `Chroma.js <https://gka.github.io/palettes/>`__,
# `HCLWizard <http://hclwizard.org:64230/hclwizard/>`__,
# `HCL picker <http://tristen.ca/hcl-picker/>`__,
# `SciVisColor <https://sciviscolor.org/home/colormaps/>`__,
# and `CCC-tool <https://ccctool.com>`__.
#
# To add colormaps downloaded from any of these sources, save the color data file
# to the ``cmaps`` subfolder inside `~ultraplot.config.Configurator.user_folder`,
# or to a folder named ``ultraplot_cmaps`` in the same directory as your python session
# or an arbitrary parent directory (see `~ultraplot.config.Configurator.local_folders`).
# After adding the file, call `~ultraplot.config.register_cmaps` or restart your python
# session. You can also use `~ultraplot.colors.ContinuousColormap.from_file` or manually
# pass `~ultraplot.colors.ContinuousColormap` instances or file paths to
# `~ultraplot.config.register_cmaps`. See `~ultraplot.config.register_cmaps`
# for a table of recognized file extensions.<|MERGE_RESOLUTION|>--- conflicted
+++ resolved
@@ -86,11 +86,7 @@
 #    or color cycle. See `~ultraplot.colors.ColormapDatabase` for more info.
 
 # %%
-<<<<<<< HEAD
-import proplot as pplt
-=======
-import ultraplot as pplt
->>>>>>> 07a2ab75
+import ultraplot as pplt
 
 fig, axs = pplt.show_cmaps(rasterized=True)
 
@@ -138,11 +134,7 @@
 
 # %%
 # Colorspace demo
-<<<<<<< HEAD
-import proplot as pplt
-=======
-import ultraplot as pplt
->>>>>>> 07a2ab75
+import ultraplot as pplt
 
 fig, axs = pplt.show_colorspaces(refwidth=1.6, luminance=50)
 fig, axs = pplt.show_colorspaces(refwidth=1.6, saturation=60)
@@ -150,11 +142,7 @@
 
 # %%
 # Compare colormaps
-<<<<<<< HEAD
-import proplot as pplt
-=======
-import ultraplot as pplt
->>>>>>> 07a2ab75
+import ultraplot as pplt
 
 for cmaps in (("magma", "rocket"), ("fire", "dusk")):
     fig, axs = pplt.show_channels(
