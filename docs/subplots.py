# ---
# jupyter:
#   jupytext:
#     text_representation:
#       extension: .py
#       format_name: percent
#       format_version: '1.3'
#       jupytext_version: 1.11.4
#   kernelspec:
#     display_name: Python 3
#     language: python
#     name: python3
# ---

# %% [raw] raw_mimetype="text/restructuredtext"
# .. _ug_layout:
#
# Subplots
# ========
#
# This section documents a variety of features related to ultraplot subplots,
# including a-b-c subplot labels, axis sharing between subplots, automatic
# "tight layout" spacing between subplots, and a unique feature where the figure
# width and/or height are automatically adjusted based on the subplot geometry.
#
# .. note::
#
#    ultraplot only supports one `~ultraplot.gridspec.GridSpec` per figure
#    (see the section on :ref:`adding subplots <ug_subplot>`), and ultraplot
#    does not officially support the "nested" matplotlib structures
#    `~matplotlib.gridspec.GridSpecFromSubplotSpec` and `~matplotlib.figure.SubFigure`.
#    These restrictions have the advantage of 1) considerably simplifying the
#    :ref:`tight layout <ug_tight>` and :ref:`figure size <ug_autosize>`
#    algorithms and 2) reducing the ambiguity of :ref:`a-b-c label assignment <ug_abc>`
#    and :ref:`automatic axis sharing <ug_share>` between subplots. If you need the
#    features associated with "nested" matplotlib structures, some are reproducible
#    with ultraplot -- including :ref:`different spaces <ug_tight>` between distinct
#    subplot rows and columns and :ref:`different formatting <ug_subplotgrid>` for
#    distinct groups of subplots.
#
#
# %% [raw] raw_mimetype="text/restructuredtext"
# .. _ug_abc:
#
# A-b-c labels
# ------------
#
# ultraplot can quickly add "a-b-c" labels using the
# `~ultraplot.axes.Axes.number` assigned to each subplot.
# If you add subplots one-by-one with `~ultraplot.figure.Figure.add_subplot`, you can
# manually specify the number with the `number` keyword. By default, the subplot number
# is incremented by ``1`` each time you call `~ultraplot.figure.Figure.add_subplot`.
# If you draw all of your subplots at once with `~ultraplot.figure.Figure.add_subplots`,
# the numbers depend on the input arguments. If you
# :ref:`passed an array <ug_intro>`, the subplot numbers correspond to the numbers
# in the array. But if you used the `ncols` and `nrows` keyword arguments, the
# number order is row-major by default and can be switched to column-major by
# passing ``order='F'`` (note the number order also determines the list order in the
# `~ultraplot.gridspec.SubplotGrid` returned by `~ultraplot.figure.Figure.add_subplots`).
#
# To turn on "a-b-c" labels, set :rcraw:`abc` to ``True`` or pass ``abc=True``
# to `~ultraplot.axes.Axes.format` (see :ref:`the format command <ug_format>`
# for details). To change the label style, set :rcraw:`abc` to e.g. ``'A.'`` or
# pass e.g. ``abc='A.'`` to `~ultraplot.axes.Axes.format`. You can also modify
# the "a-b-c" label location, weight, and size with the :rcraw:`abc.loc`,
# :rcraw:`abc.weight`, and :rcraw:`abc.size` settings. Also note that if the
# an "a-b-c" label and title are in the same position, they are automatically
# offset away from each other.
#
# .. note::
#
#    "Inner" a-b-c labels and titles are surrounded with a white border when
#    :rcraw:`abc.border` and :rcraw:`title.border` are ``True`` (the default).
#    White boxes can be used instead by setting :rcraw:`abc.bbox` and
#    :rcraw:`title.bbox` to ``True``. These options help labels stand out
#    against plotted content. Any text can be given "borders" or "boxes" by
#    passing ``border=True`` or ``bbox=True`` to `ultraplot.axes.Axes.text`.

# %%
<<<<<<< HEAD
import proplot as pplt
=======
import ultraplot as pplt
>>>>>>> 07a2ab75

fig = pplt.figure(space=0, refwidth="10em")
axs = fig.subplots(nrows=3, ncols=3)
axs.format(
    abc="A.",
    abcloc="ul",
    xticks="null",
    yticks="null",
    facecolor="gray5",
    xlabel="x axis",
    ylabel="y axis",
    suptitle="A-b-c label offsetting, borders, and boxes",
)
axs[:3].format(abcloc="l", titleloc="l", title="Title")
axs[-3:].format(abcbbox=True)  # also disables abcborder
# axs[:-3].format(abcborder=True)  # this is already the default

# %%
<<<<<<< HEAD
import proplot as pplt
=======
import ultraplot as pplt
>>>>>>> 07a2ab75

fig = pplt.figure(space=0, refwidth=0.7)
axs = fig.subplots(nrows=8, ncols=8)
axs.format(
    abc=True,
    abcloc="ur",
    xlabel="x axis",
    ylabel="y axis",
    xticks=[],
    yticks=[],
    suptitle="A-b-c label stress test",
)


# %% [raw] raw_mimetype="text/restructuredtext"
# .. _ug_autosize:
#
# Figure width and height
# -----------------------
#
# ultraplot automatically adjusts the figure width and height by default to
# respect the physical size of a "reference" subplot and the geometry of the
# `~ultraplot.figure.Figure.gridspec`. The "reference" subplot is the subplot whose
# `~ultraplot.axes.Axes.number` matches the `refnum` that was passed to
# `~ultraplot.figure.Figure` (the default `refnum` of ``1`` usually matches the subplot
# in the upper-left corner -- see :ref:`this section <ug_abc>` for more on subplot
# numbers). Alternatively, you can request a fixed figure width (height), and the
# algorithm will automatically adjusts the figure height (width) to respect
# the `~ultraplot.figure.Figure.gridspec` geometry.

# This algorithm is extremely powerful and generally produces more aesthetically
# pleasing subplot grids out-of-the-box, especially when they contain images or map
# projections (see below). It is constrained by the following `~ultraplot.figure.Figure`
# keyword arguments:
#
# * `refwidth` and `refheight` set the physical width and height of the reference
#   subplot (default is :rc:`subplots.refwidth`). If just the width (height) is
#   specified, then the height (width) is automatically adjusted to satisfy the
#   subplot spacing and the reference subplot aspect ratio `refaspect` (default
#   is ``1`` unless the data aspect ratio is fixed -- see below). If both the
#   width and height are specified, then `refaspect` is ignored.
# * `figwidth` and `figheight` set the physical width and height of the figure.
#   As in matplotlib, you can use `figsize` to set both at once. If just the width
#   (height) is specified, then the height (width) is automatically adjusted, just
#   like with `refwidth` and `refheight`. If both the width and height are specified
#   (e.g., using `figsize`), then `refaspect` is ignored and the figure size is fixed.
#   Note that `figwidth` and `figheight` always override `refwidth` and `refheight`.
# * `journal` sets the physical dimensions of the figure to meet requirements
#   for submission to an academic journal. For example, ``journal='nat1'`` sets
#   `figwidth` according to the `*Nature* standard for single-column figures
#   <https://www.nature.com/nature/for-authors/formatting-guide>`__ and
#   ``journal='aaas2'`` sets `figwidth` according to the
#   `*Science* standard for dual-column figures
#   <https://www.sciencemag.org/authors/instructions-preparing-initial-manuscript>`__.
#   See :ref:`this table <journal_table>` for the currently available journal
#   specifications (feel free to add to this list with a :ref:`pull request
#   <contrib_pr>`).
#
# The below examples demonstrate how different keyword arguments and
# subplot arrangements influence the figure size algorithm.
#
# .. important::
#
#    * If the `data aspect ratio
#      <https://matplotlib.org/stable/examples/pylab_examples/equal_aspect_ratio.html>`__
#      of the reference subplot is fixed (either due to calling
#      `~matplotlib.axes.Axes.set_aspect` or filling the subplot with a
#      :ref:`geographic projection <ug_geo>`, `~ultraplot.axes.PlotAxes.imshow`
#      plot, or `~ultraplot.axes.PlotAxes.heatmap` plot), then this is used as
#      the default value for the reference aspect ratio `refaspect`. This helps
#      minimize excess space between grids of subplots with fixed aspect ratios.
#    * For the simplest subplot grids (e.g., those created by passing integers to
#      `~ultraplot.figure.Figure.add_subplot` or passing `ncols` or `nrows` to
#      `~ultraplot.figure.Figure.add_subplots`) the keyword arguments `refaspect`,
#      `refwidth`, and `refheight` effectively apply to every subplot in the
#      figure -- not just the reference subplot.
#    * The physical widths of ultraplot `~ultraplot.axes.Axes.colorbar`\ s and
#      `~ultraplot.axes.Axes.panel`\ s are always independent of the figure size.
#      `~ultraplot.gridspec.GridSpec` specifies their widths in physical units to help
#      users avoid drawing colorbars and panels that look "too skinny" or "too fat"
#      depending on the number of subplots in the figure.

# %%
import ultraplot as pplt
import numpy as np

# Grid of images (note the square pixels)
state = np.random.RandomState(51423)
colors = np.tile(state.rand(8, 12, 1), (1, 1, 3))
fig, axs = pplt.subplots(ncols=3, nrows=2, refwidth=1.7)
fig.format(suptitle="Auto figure dimensions for grid of images")
for ax in axs:
    ax.imshow(colors)

# Grid of cartopy projections
fig, axs = pplt.subplots(ncols=2, nrows=3, proj="robin")
axs.format(land=True, landcolor="k")
fig.format(suptitle="Auto figure dimensions for grid of cartopy projections")


# %%
<<<<<<< HEAD
import proplot as pplt
=======
import ultraplot as pplt
>>>>>>> 07a2ab75

pplt.rc.update(grid=False, titleloc="uc", titleweight="bold", titlecolor="red9")

# Change the reference subplot width
suptitle = "Effect of subplot width on figure size"
for refwidth in ("3cm", "5cm"):
    fig, axs = pplt.subplots(
        ncols=2,
        refwidth=refwidth,
    )
    axs[0].format(title=f"refwidth = {refwidth}", suptitle=suptitle)

# Change the reference subplot aspect ratio
suptitle = "Effect of subplot aspect ratio on figure size"
for refaspect in (1, 2):
    fig, axs = pplt.subplots(ncols=2, refwidth=1.6, refaspect=refaspect)
    axs[0].format(title=f"refaspect = {refaspect}", suptitle=suptitle)

# Change the reference subplot
suptitle = "Effect of reference subplot on figure size"
for ref in (1, 2):  # with different width ratios
    fig, axs = pplt.subplots(ncols=3, wratios=(3, 2, 2), ref=ref, refwidth=1.1)
    axs[ref - 1].format(title="reference", suptitle=suptitle)
for ref in (1, 2):  # with complex subplot grid
    fig, axs = pplt.subplots([[1, 2], [1, 3]], refnum=ref, refwidth=1.8)
    axs[ref - 1].format(title="reference", suptitle=suptitle)

pplt.rc.reset()

# %% [raw] raw_mimetype="text/restructuredtext"
# .. _ug_tight:
#
# Spacing and tight layout
# ------------------------
#
# ultraplot automatically adjusts the spacing between subplots
# by default to accomadate labels using its own `"tight layout" algorithm
# <https://matplotlib.org/stable/tutorials/intermediate/tight_layout_guide.html>`__.
# In contrast to matplotlib's algorithm, ultraplot's algorithm can :ref:`change the
# figure size <ug_autosize>` and permits variable spacing between each subplot
# row and column (see `ultraplot.gridspec.GridSpec` for details).
# This algorithm can be disabled entirely by passing ``tight=False`` to
# `~ultraplot.figure.Figure` or by setting :rcraw:`subplots.tight` to ``False``, or
# it can be partly overridden by passing any of the spacing arguments `left`, `right`,
# `top`, `bottom`, `wspace`, or `hspace` to `~ultraplot.figure.Figure` or
# `~ultraplot.gridspec.GridSpec`. For example:
#
# * ``left=2`` fixes the left margin at 2 em-widths, while the right,
#   bottom, and top margin widths are determined by the tight layout algorithm.
# * ``wspace=1`` fixes the space between subplot columns at 1 em-width, while the
#   space between subplot rows is determined by the tight layout algorithm.
# * ``wspace=(3, None)`` fixes the space between the first two columns of
#   a three-column plot at 3 em-widths, while the space between the second two
#   columns is determined by the tight layout algorithm.
#
# The padding between the tight layout extents (rather than the absolute spaces
# between subplot edges) can also be changed by passing `outerpad`, `innerpad`,
# or `panelpad` to `~ultraplot.figure.Figure` or `~ultraplot.gridspec.GridSpec`.
# This padding can be set locally by passing an array of values to `wpad`
# and `hpad` (analogous to `wspace` and `hspace`), or by passing the `pad`
# keyword when creating :ref:`panel axes <ug_panels>` or :ref:`outer
# colorbars or legends <ug_guides_loc>` (analogous to `space`).
#
# All the subplot spacing arguments can be specified with a
# :ref:`unit string <ug_units>` interpreted by `~ultraplot.utils.units`.
# The default unit assumed for numeric arguments is an "em-width" (i.e., a
# :rcraw:`font.size` width -- see the :ref:`units table <units_table>` for details).
#
# .. note::

#    The core behavior of the tight layout algorithm can be modified with a few
#    keyword arguments and settings. Using ``wequal=True``, ``hequal=True``, or
#    ``equal=True`` (or setting :rcraw:`subplots.equalspace` to ``True``) constrains
#    the tight layout algorithm to produce equal spacing between main subplot columns
#    or rows (note that equal spacing is the default behavior when tight layout is
#    disabled). Similarly, using ``wgroup=False``, ``hgroup=False``, or ``group=False``
#    (or setting :rcraw:`subplots.groupspace` to ``False``) disables the default
#    behavior of only comparing subplot extent between adjacent subplot "groups"
#    and instead compares subplot extents across entire columns and rows
#    (note the spacing between the first and second row in the below example).

# %%
import ultraplot as pplt

# Stress test of the tight layout algorithm
# This time override the algorithm between selected subplot rows/columns
fig, axs = pplt.subplots(
    ncols=4,
    nrows=3,
    refwidth=1.1,
    span=False,
    bottom="5em",
    right="5em",  # margin spacing overrides
    wspace=(0, 0, None),
    hspace=(0, None),  # column and row spacing overrides
)
axs.format(
    grid=False,
    xlocator=1,
    ylocator=1,
    tickdir="inout",
    xlim=(-1.5, 1.5),
    ylim=(-1.5, 1.5),
    suptitle="Tight layout with user overrides",
    toplabels=("Column 1", "Column 2", "Column 3", "Column 4"),
    leftlabels=("Row 1", "Row 2", "Row 3"),
)
axs[0, :].format(xtickloc="top")
axs[2, :].format(xtickloc="both")
axs[:, 1].format(ytickloc="neither")
axs[:, 2].format(ytickloc="right")
axs[:, 3].format(ytickloc="both")
axs[-1, :].format(xlabel="xlabel", title="Title\nTitle\nTitle")
axs[:, 0].format(ylabel="ylabel")


# %%
import ultraplot as pplt

# Stress test of the tight layout algorithm
# Add large labels along the edge of one subplot
equals = [("unequal", False), ("unequal", False), ("equal", True)]
groups = [("grouped", True), ("ungrouped", False), ("grouped", True)]
for (name1, equal), (name2, group) in zip(equals, groups):
    suffix = " (default)" if group and not equal else ""
    suptitle = f'Tight layout with "{name1}" and "{name2}" row-column spacing{suffix}'
    fig, axs = pplt.subplots(
        nrows=3,
        ncols=3,
        refwidth=1.1,
        share=False,
        equal=equal,
        group=group,
    )
    axs[1].format(xlabel="xlabel\nxlabel", ylabel="ylabel\nylabel\nylabel\nylabel")
    axs[3:6:2].format(
        title="Title\nTitle",
        titlesize="med",
    )
    axs.format(
        grid=False,
        toplabels=("Column 1", "Column 2", "Column 3"),
        leftlabels=("Row 1", "Row 2", "Row 3"),
        suptitle=suptitle,
    )

# %% [raw] raw_mimetype="text/restructuredtext" tags=[]
# .. _ug_share:
#
# Axis label sharing
# ------------------
#
# Figures with lots of subplots often have :ref:`redundant labels <why_redundant>`.
# To help address this, the matplotlib command `matplotlib.pyplot.subplots` includes
# `sharex` and `sharey` keywords that permit sharing axis limits and ticks between
# like rows and columns of subplots. ultraplot builds on this feature by:
#
# #. Automatically sharing axes between subplots and :ref:`panels <ug_panels>`
#    occupying the same rows or columns of the `~ultraplot.gridspec.GridSpec`. This
#    works for :ref:`aribtrarily complex subplot grids <ug_layout>`. It also works
#    for subplots generated one-by-one with `~ultraplot.figure.Figure.add_subplot`
#    rather than `~ultraplot.figure.Figure.subplots`. It is controlled by the `sharex`
#    and `sharey` `~ultraplot.figure.Figure` keywords (default is :rc:`subplots.share`).
#    Use the `share` keyword as a shorthand to set both `sharex` and `sharey`.
# #. Automatically sharing labels across subplots and :ref:`panels <ug_panels>`
#    with edges along the same row or column of the `~ultraplot.gridspec.GridSpec`.
#    This also works for complex subplot grids and subplots generated one-by-one.
#    It is controlled by the `spanx` and `spany` `~ultraplot.figure.Figure`
#    keywords (default is :rc:`subplots.span`). Use the `span` keyword
#    as a shorthand to set both `spanx` and `spany`. Note that unlike
#    `~matplotlib.figure.Figure.supxlabel` and `~matplotlib.figure.Figure.supylabel`,
#    these labels are aligned between gridspec edges rather than figure edges.
# #. Supporting five sharing "levels". These values can be passed to `sharex`,
#    `sharey`, or `share`, or assigned to :rcraw:`subplots.share`. The levels
#    are defined as follows:
#
#    * ``False`` or ``0``: Axis sharing is disabled.
#    * ``'labels'``, ``'labs'``, or ``1``: Axis labels are shared, but
#      nothing else. Labels will appear on the leftmost and bottommost subplots.
#    * ``'limits'``, ``'lims'``, or ``2``: Same as ``1``, but axis limits, axis
#      scales, and major and minor tick locations and formatting are also shared.
#    * ``True`` or ``3`` (default): Same as ``2``, but axis tick labels are also
#      shared. Tick labels will appear on the leftmost and bottommost subplots.
#    * ``'all'`` or ``4``: Same as ``3``, but axis limits, axis scales, and
#      axis ticks are shared even between subplots not in the same row or column.
#
# The below examples demonstrate the effect of various axis and label sharing
# settings on the appearance of several subplot grids.

# %%
import ultraplot as pplt
import numpy as np

N = 50
M = 40
state = np.random.RandomState(51423)
cycle = pplt.Cycle("grays_r", M, left=0.1, right=0.8)
datas = []
for scale in (1, 3, 7, 0.2):
    data = scale * (state.rand(N, M) - 0.5).cumsum(axis=0)[N // 2 :, :]
    datas.append(data)

# Plots with different sharing and spanning settings
# Note that span=True and share=True are the defaults
spans = (False, False, True, True)
shares = (False, "labels", "limits", True)
for i, (span, share) in enumerate(zip(spans, shares)):
    fig = pplt.figure(refaspect=1, refwidth=1.06, spanx=span, sharey=share)
    axs = fig.subplots(ncols=4)
    for ax, data in zip(axs, datas):
        on = ("off", "on")[int(span)]
        ax.plot(data, cycle=cycle)
        ax.format(
            grid=False,
            xlabel="spanning axis",
            ylabel="shared axis",
            suptitle=f"Sharing mode {share!r} (level {i}) with spanning labels {on}",
        )

# %%
import ultraplot as pplt
import numpy as np

state = np.random.RandomState(51423)

# Plots with minimum and maximum sharing settings
# Note that all x and y axis limits and ticks are identical
spans = (False, True)
shares = (False, "all")
titles = ("Minimum sharing", "Maximum sharing")
for span, share, title in zip(spans, shares, titles):
    fig = pplt.figure(refwidth=1, span=span, share=share)
    axs = fig.subplots(nrows=4, ncols=4)
    for ax in axs:
        data = (state.rand(100, 20) - 0.4).cumsum(axis=0)
        ax.plot(data, cycle="Set3")
    axs.format(
        abc=True,
        abcloc="ul",
        suptitle=title,
        xlabel="xlabel",
        ylabel="ylabel",
        grid=False,
        xticks=25,
        yticks=5,
    )


# %% [raw] raw_mimetype="text/restructuredtext"
# .. _ug_units:
#
# Physical units
# --------------
#
# ultraplot supports arbitrary physical units for controlling the figure
# `figwidth` and `figheight`; the reference subplot `refwidth` and `refheight`;
# the gridspec spacing and tight layout padding keywords `left`, `right`, `bottom`,
# `top`, `wspace`, `hspace`, `outerpad`, `innerpad`, `panelpad`, `wpad`, and `hpad`;
# the `~ultraplot.axes.Axes.colorbar` and `~ultraplot.axes.Axes.panel` widths;
# various `~ultraplot.axes.Axes.legend` spacing and padding arguments; various
# `~ultraplot.axes.Axes.format` font size and padding arguments; the line width and
# marker size arguments passed to `~ultraplot.axes.PlotAxes` commands; and all
# applicable `~ultraplot.config.rc` settings, e.g. :rcraw:`subplots.refwidth`,
# :rcraw:`legend.columnspacing`, and :rcraw:`axes.labelpad`. This feature is
# powered by the physical units engine `~ultraplot.utils.units`.
#
# When one of these keyword arguments is numeric, a default physical unit is
# used. For subplot and figure sizes, the defult unit is inches. For gridspec and
# legend spaces, the default unit is `em-widths
# <https://en.wikipedia.org/wiki/Em_(typography)>`__.
# For font sizes, text padding, and
# line widths, the default unit is
# `points <https://en.wikipedia.org/wiki/Point_(typography)>`__.
# See the relevant documentation in the :ref:`API reference <api>` for details.
# A table of acceptable physical units is found :ref:`here <units_table>`
# -- they include centimeters, millimeters, pixels,
# `em-widths <https://en.wikipedia.org/wiki/Em_(typography)>`__,
# `en-heights <https://en.wikipedia.org/wiki/En_(typography)>`__,
# and `points <https://en.wikipedia.org/wiki/Point_(typography)>`__.

# %%
import ultraplot as pplt
import numpy as np

with pplt.rc.context(fontsize="12px"):  # depends on rc['figure.dpi']
    fig, axs = pplt.subplots(
        ncols=3,
        figwidth="15cm",
        figheight="3in",
        wspace=("10pt", "20pt"),
        right="10mm",
    )
    cb = fig.colorbar(
        "Mono",
        loc="b",
        extend="both",
        label="colorbar",
        width="2em",
        extendsize="3em",
        shrink=0.8,
    )
    pax = axs[2].panel_axes("r", width="5en")
axs.format(
    suptitle="Arguments with arbitrary units",
    xlabel="x axis",
    ylabel="y axis",
)<|MERGE_RESOLUTION|>--- conflicted
+++ resolved
@@ -77,11 +77,7 @@
 #    passing ``border=True`` or ``bbox=True`` to `ultraplot.axes.Axes.text`.
 
 # %%
-<<<<<<< HEAD
-import proplot as pplt
-=======
-import ultraplot as pplt
->>>>>>> 07a2ab75
+import ultraplot as pplt
 
 fig = pplt.figure(space=0, refwidth="10em")
 axs = fig.subplots(nrows=3, ncols=3)
@@ -100,11 +96,7 @@
 # axs[:-3].format(abcborder=True)  # this is already the default
 
 # %%
-<<<<<<< HEAD
-import proplot as pplt
-=======
-import ultraplot as pplt
->>>>>>> 07a2ab75
+import ultraplot as pplt
 
 fig = pplt.figure(space=0, refwidth=0.7)
 axs = fig.subplots(nrows=8, ncols=8)
@@ -206,11 +198,7 @@
 
 
 # %%
-<<<<<<< HEAD
-import proplot as pplt
-=======
-import ultraplot as pplt
->>>>>>> 07a2ab75
+import ultraplot as pplt
 
 pplt.rc.update(grid=False, titleloc="uc", titleweight="bold", titlecolor="red9")
 
