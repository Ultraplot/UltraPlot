# -*- coding: utf-8 -*-
# ---
# jupyter:
#   jupytext:
#     text_representation:
#       extension: .py
#       format_name: percent
#       format_version: '1.3'
#       jupytext_version: 1.11.4
#   kernelspec:
#     display_name: Python 3
#     language: python
#     name: python3
# ---

# %% [raw] raw_mimetype="text/restructuredtext"
# .. _ug_cartesian:
#
# Cartesian axes
# ==============
#
# This section documents features used for modifying Cartesian *x* and *y*
# axes, including axis scales, tick locations, tick label formatting, and
# several twin and dual axes commands.


# %% [raw] raw_mimetype="text/restructuredtext"
# .. _ug_locators:
#
# Tick locations
# --------------
#
# Matplotlib `tick locators
# <https://matplotlib.org/stable/gallery/ticks_and_spines/tick-locators.html>`__
# select sensible tick locations based on the axis data limits. In ultraplot, you can
# change the tick locator using the `~ultraplot.axes.CartesianAxes.format` keyword
# arguments `xlocator`, `ylocator`, `xminorlocator`, and `yminorlocator` (or their
# aliases, `xticks`, `yticks`, `xminorticks`, and `yminorticks`). This is powered by
# the `~ultraplot.constructor.Locator` :ref:`constructor function <why_constructor>`.
#
# You can use these keyword arguments to apply built-in matplotlib
# `~matplotlib.ticker.Locator`\ s by their "registered" names
# (e.g., ``xlocator='log'``), to draw ticks every ``N`` data values with
# `~matplotlib.ticker.MultipleLocator` (e.g., ``xlocator=2``), or to tick the
# specific locations in a list using `~matplotlib.ticker.FixedLocator` (just
# like `~matplotlib.axes.Axes.set_xticks` and `~matplotlib.axes.Axes.set_yticks`).
# If you want to work with the locator classes directly, they are available in the
# top-level namespace (e.g., ``xlocator=pplt.MultipleLocator(...)`` is allowed).
#
# To generate lists of tick locations, we recommend using ultraplot's
# `~ultraplot.utils.arange` function -- it’s basically an endpoint-inclusive
# version of `numpy.arange`, which is usually what you'll want in this context.

# %%
import ultraplot as pplt
import numpy as np

state = np.random.RandomState(51423)
pplt.rc.update(
    metawidth=1,
    fontsize=10,
    metacolor="dark blue",
    suptitlecolor="dark blue",
    titleloc="upper center",
    titlecolor="dark blue",
    titleborder=False,
    axesfacecolor=pplt.scale_luminance("powderblue", 1.15),
)
fig = pplt.figure(share=False, refwidth=5, refaspect=(8, 1))
fig.format(suptitle="Tick locators demo")

# Step size for tick locations
ax = fig.subplot(711, title="MultipleLocator")
ax.format(xlim=(0, 200), xminorlocator=10, xlocator=30)

# Specific list of locations
ax = fig.subplot(712, title="FixedLocator")
ax.format(xlim=(0, 10), xminorlocator=0.1, xlocator=[0, 0.3, 0.8, 1.6, 4.4, 8, 8.8])

# Ticks at numpy.linspace(xmin, xmax, N)
ax = fig.subplot(713, title="LinearLocator")
ax.format(xlim=(0, 10), xlocator=("linear", 21))

# Logarithmic locator, used automatically for log scale plots
ax = fig.subplot(714, title="LogLocator")
ax.format(xlim=(1, 100), xlocator="log", xminorlocator="logminor")

# Maximum number of ticks, but at "nice" locations
ax = fig.subplot(715, title="MaxNLocator")
ax.format(xlim=(1, 7), xlocator=("maxn", 11))

# Hide all ticks
ax = fig.subplot(716, title="NullLocator")
ax.format(xlim=(-10, 10), xlocator="null")

# Tick locations that cleanly divide 60 minute/60 second intervals
ax = fig.subplot(717, title="Degree-Minute-Second Locator (requires cartopy)")
ax.format(xlim=(0, 2), xlocator="dms", xformatter="dms")

pplt.rc.reset()

# %% [raw] raw_mimetype="text/restructuredtext"
# .. _ug_formatters:
#
# Tick formatting
# ---------------
#
# Matplotlib `tick formatters
# <https://matplotlib.org/stable/gallery/ticks_and_spines/tick-formatters.html>`__
# convert floating point numbers to nicely-formatted tick labels. In ultraplot, you can
# change the tick formatter using the `~ultraplot.axes.CartesianAxes.format` keyword
# arguments `xformatter` and `yformatter` (or their aliases, `xticklabels` and
# `yticklabels`). This is powered by the `~ultraplot.constructor.Formatter`
# :ref:`constructor function <why_constructor>`.
#
# You can use these keyword arguments to apply built-in matplotlib
# `~matplotlib.ticker.Formatter`\ s by their "registered" names
# (e.g., ``xformatter='log'``), to apply a ``%``-style format directive with
# `~matplotlib.ticker.FormatStrFormatter` (e.g., ``xformatter='%.0f'``), or
# to apply custom tick labels with `~matplotlib.ticker.FixedFormatter` (just
# like `~matplotlib.axes.Axes.set_xticklabels`). You can also apply one of ultraplot's
# new tick formatters -- for example, ``xformatter='deglat'`` to label ticks
# as geographic latitude coordinates, ``xformatter='pi'`` to label ticks as
# fractions of :math:`\pi`, or ``xformatter='sci'`` to label ticks with
# scientific notation. If you want to work with the formatter classes
# directly, they are available in the top-level namespace
# (e.g., ``xformatter=pplt.SciFormatter(...)`` is allowed).
#
# ultraplot also changes the default tick formatter to
# `~ultraplot.ticker.AutoFormatter`. This class trims trailing zeros by
# default, can optionally omit or wrap tick values within particular
# number ranges, and can add prefixes and suffixes to each label. See
# `~ultraplot.ticker.AutoFormatter` for details. To disable the trailing
# zero-trimming feature, set :rcraw:`formatter.zerotrim` to ``False``.

# %%
<<<<<<< HEAD
import proplot as pplt
=======
import ultraplot as pplt
>>>>>>> 07a2ab75

pplt.rc.fontsize = 11
pplt.rc.metawidth = 1.5
pplt.rc.gridwidth = 1

# Create the figure
fig, axs = pplt.subplots(ncols=2, nrows=2, refwidth=1.5, share=False)
axs.format(
    ytickloc="both",
    yticklabelloc="both",
    titlepad="0.5em",
    suptitle="Default formatters demo",
)

# Formatter comparison
locator = [0, 0.25, 0.5, 0.75, 1]
axs[0].format(xformatter="scalar", yformatter="scalar", title="Matplotlib formatter")
<<<<<<< HEAD
axs[1].format(title="Proplot formatter")
=======
axs[1].format(title="ultraplot formatter")
>>>>>>> 07a2ab75
axs[:2].format(xlocator=locator, ylocator=locator)

# Limiting the tick range
axs[2].format(
    title="Omitting tick labels",
    ticklen=5,
    xlim=(0, 5),
    ylim=(0, 5),
    xtickrange=(0, 2),
    ytickrange=(0, 2),
    xlocator=1,
    ylocator=1,
)

# Setting the wrap range
axs[3].format(
    title="Wrapping the tick range",
    ticklen=5,
    xlim=(0, 7),
    ylim=(0, 6),
    xwraprange=(0, 5),
    ywraprange=(0, 3),
    xlocator=1,
    ylocator=1,
)
pplt.rc.reset()


# %%
import ultraplot as pplt
import numpy as np

pplt.rc.update(
    metawidth=1.2,
    fontsize=10,
    axesfacecolor="gray0",
    figurefacecolor="gray2",
    metacolor="gray8",
    gridcolor="gray8",
    titlecolor="gray8",
    suptitlecolor="gray8",
    titleloc="upper center",
    titleborder=False,
)
fig = pplt.figure(refwidth=5, refaspect=(8, 1), share=False)

# Scientific notation
ax = fig.subplot(911, title="SciFormatter")
ax.format(xlim=(0, 1e20), xformatter="sci")

# N significant figures for ticks at specific values
ax = fig.subplot(912, title="SigFigFormatter")
ax.format(
    xlim=(0, 20),
    xlocator=(0.0034, 3.233, 9.2, 15.2344, 7.2343, 19.58),
    xformatter=("sigfig", 2),  # 2 significant digits
)

# Fraction formatters
ax = fig.subplot(913, title="FracFormatter")
ax.format(xlim=(0, 3 * np.pi), xlocator=np.pi / 4, xformatter="pi")
ax = fig.subplot(914, title="FracFormatter")
ax.format(xlim=(0, 2 * np.e), xlocator=np.e / 2, xticklabels="e")

# Geographic formatters
ax = fig.subplot(915, title="Latitude Formatter")
ax.format(xlim=(-90, 90), xlocator=30, xformatter="deglat")
ax = fig.subplot(916, title="Longitude Formatter")
ax.format(xlim=(0, 360), xlocator=60, xformatter="deglon")

# User input labels
ax = fig.subplot(917, title="FixedFormatter")
ax.format(
    xlim=(0, 5),
    xlocator=np.arange(5),
    xticklabels=["a", "b", "c", "d", "e"],
)

# Custom style labels
ax = fig.subplot(918, title="FormatStrFormatter")
ax.format(xlim=(0, 0.001), xlocator=0.0001, xformatter="%.E")
ax = fig.subplot(919, title="StrMethodFormatter")
ax.format(xlim=(0, 100), xtickminor=False, xlocator=20, xformatter="{x:.1f}")
fig.format(ylocator="null", suptitle="Tick formatters demo")
pplt.rc.reset()

# %% [raw] raw_mimetype="text/restructuredtext"
# .. _pandas: https://pandas.pydata.org
#
# .. _ug_datetime:
#
# Datetime ticks
# --------------
#
# The above examples all assumed typical "numeric" axes. However
# `~ultraplot.axes.CartesianAxes.format` can also modify the tick locations and tick
# labels for "datetime" axes. To draw ticks on each occurence of some particular time
# unit, use a unit string (e.g., ``xlocator='month'``). To draw ticks every ``N`` time
# units, use a (unit, N) tuple (e.g., ``xlocator=('day', 5)``). For `% style formatting
# <https://docs.python.org/3/library/datetime.html#strftime-strptime-behavior>`__
# of datetime tick labels with `~datetime.datetime.strftime`, you can use a string
# containing ``'%'`` (e.g. ``xformatter='%Y-%m-%d'``). By default, *x* axis datetime
# axis labels are rotated 90 degrees, like in `pandas`_. This can be disabled by
# passing ``xrotation=0`` to `~ultraplot.axes.CartesianAxes.format` or by setting
# :rcraw:`formatter.timerotation` to ``0``. See `~ultraplot.constructor.Locator`
# and `~ultraplot.constructor.Formatter` for details.

# %%
import ultraplot as pplt
import numpy as np

pplt.rc.update(
    metawidth=1.2,
    fontsize=10,
    ticklenratio=0.7,
    figurefacecolor="w",
    axesfacecolor="pastel blue",
    titleloc="upper center",
    titleborder=False,
)
fig, axs = pplt.subplots(nrows=5, refwidth=6, refaspect=(8, 1), share=False)

# Default date locator
# This is enabled if you plot datetime data or set datetime limits
ax = axs[0]
ax.format(
    xlim=(np.datetime64("2000-01-01"), np.datetime64("2001-01-02")),
    title="Auto date locator and formatter",
)

# Concise date formatter introduced in matplotlib 3.1
ax = axs[1]
ax.format(
    xlim=(np.datetime64("2000-01-01"), np.datetime64("2001-01-01")),
    xformatter="concise",
    title="Concise date formatter",
)

# Minor ticks every year, major every 10 years
ax = axs[2]
ax.format(
    xlim=(np.datetime64("2000-01-01"), np.datetime64("2050-01-01")),
    xlocator=("year", 10),
    xformatter="'%y",
    title="Ticks every N units",
)

# Minor ticks every 10 minutes, major every 2 minutes
ax = axs[3]
ax.format(
    xlim=(np.datetime64("2000-01-01T00:00:00"), np.datetime64("2000-01-01T12:00:00")),
    xlocator=("hour", range(0, 24, 2)),
    xminorlocator=("minute", range(0, 60, 10)),
    xformatter="T%H:%M:%S",
    title="Ticks at specific intervals",
)

# Month and year labels, with default tick label rotation
ax = axs[4]
ax.format(
    xlim=(np.datetime64("2000-01-01"), np.datetime64("2008-01-01")),
    xlocator="year",
    xminorlocator="month",  # minor ticks every month
    xformatter="%b %Y",
    title="Ticks with default rotation",
)
axs[:4].format(xrotation=0)  # no rotation for the first four examples
fig.format(ylocator="null", suptitle="Datetime locators and formatters demo")
pplt.rc.reset()


# %% [raw] raw_mimetype="text/restructuredtext"
# .. _ug_loc:
#
# Axis positions
# --------------
#
# The locations of `axis spines
# <https://matplotlib.org/stable/gallery/ticks_and_spines/spines.html>`__,
# tick marks, tick labels, and axis labels can be controlled with
# `ultraplot.axes.CartesianAxes.format` keyword arguments like `xspineloc`
# (shorthand `xloc`), `xtickloc`, `xticklabelloc`, and `xlabelloc`. Valid
# locations include ``'left'``, ``'right'``, ``'top'``, ``'bottom'``, ``'neither'``,
# ``'none'``, or ``'both'``. Spine locations can also be set to a valid
# `~matplotlib.spines.Spine.set_position` value, e.g. ``'zero'`` or
# ``('axes', 1.5)``. The top or right spine is used when the coordinate is
# more than halfway across the axes. This is often convenient when passing
# e.g. `loc` to :ref:`"alternate" axes commands <ug_alt>`. These keywords
# provide the functionality of matplotlib's `~matplotlib.axis.YAxis.tick_left`,
# `~matplotlib.axis.YAxis.tick_right`, `~matplotlib.axis.XAxis.tick_top`, and
# `~matplotlib.axis.XAxis.tick_bottom`, and `~matplotlib.spines.Spine.set_position`,
# but with additional flexibility.

# %%
<<<<<<< HEAD
import proplot as pplt
=======
import ultraplot as pplt
>>>>>>> 07a2ab75

pplt.rc.update(
    metawidth=1.2,
    fontsize=10,
    gridcolor="coral",
    axesedgecolor="deep orange",
    figurefacecolor="white",
)
fig = pplt.figure(share=False, refwidth=2, suptitle="Axis locations demo")

# Spine location demonstration
ax = fig.subplot(121, title="Various locations")
ax.format(xloc="top", xlabel="original axis")
ax.twiny(xloc="bottom", xcolor="black", xlabel="locked twin")
ax.twiny(xloc=("axes", 1.25), xcolor="black", xlabel="offset twin")
ax.twiny(xloc=("axes", -0.25), xcolor="black", xlabel="offset twin")
ax.format(ytickloc="both", yticklabelloc="both")
ax.format(ylabel="labels on both sides")

# Other locations locations
ax = fig.subplot(122, title="Zero-centered spines", titlepad="1em")
ax.format(xlim=(-10, 10), ylim=(-3, 3), yticks=1)
ax.format(xloc="zero", yloc="zero")
pplt.rc.reset()


# %% [raw] raw_mimetype="text/restructuredtext"
# .. _ug_scales:
#
# Axis scales
# -----------
#
# "Axis scales" like ``'linear'`` and ``'log'`` control the *x* and *y* axis
# coordinate system. To change the axis scale, pass e.g. ``xscale='log'`` or
# ``yscale='log'`` to `~ultraplot.axes.Axes.format`. This is powered by the
# `~ultraplot.constructor.Scale` :ref:`constructor function <why_constructor>`.
# ultraplot makes several changes to the axis scale API:
#
# * The `~ultraplot.ticker.AutoFormatter` formatter is now used for all axis scales
#   by default, including ``'log'`` and ``'symlog'``. Matplotlib's behavior can
#   be restored by passing e.g. ``xformatter='log'`` or ``yformatter='log'`` to
#   `~ultraplot.axes.CartesianAxes.format`.
# * To make its behavior consistent with `~ultraplot.constructor.Locator` and
#   `~ultraplot.constructor.Formatter`, the `~ultraplot.constructor.Scale`
#   constructor function returns instances of `~matplotlib.scale.ScaleBase`,
#   and `~matplotlib.axes.Axes.set_xscale` and
#   `~matplotlib.axes.Axes.set_yscale` now accept these class instances in
#   addition to "registered" names like ``'log'``.
# * While matplotlib axis scales must be instantiated with an
#   `~matplotlib.axis.Axis` instance (for backwards compatibility reasons),
#   ultraplot axis scales can be instantiated without the axis instance
#   (e.g., ``pplt.LogScale()`` instead of ``pplt.LogScale(ax.xaxis)``).
# * The default `subs` for the ``'symlog'`` axis scale is now ``np.arange(1, 10)``,
#   and the default `linthresh` is now ``1``. Also the ``'log'`` and ``'symlog'``
#   axis scales now accept the keywords `base`, `linthresh`, `linscale`, and
#   `subs` rather than keywords with trailing ``x`` or ``y``.
#
# ultraplot also includes a few new axis scales. The ``'cutoff'`` scale
# `~ultraplot.scale.CutoffScale` is useful when the statistical distribution
# of your data is very unusual. The ``'sine'`` scale `~ultraplot.scale.SineLatitudeScale`
# scales the axis with a sine function (resulting in an area-weighted spherical latitude
# coordinate) and the ``'mercator'`` scale `~ultraplot.scale.MercatorLatitudeScale`
# scales the axis with the Mercator projection latitude coordinate. The
# ``'inverse'`` scale `~ultraplot.scale.InverseScale` can be useful when
# working with spectral data, especially with :ref:`"dual" unit axes <ug_dual>`.
# If you want to work with the axis scale classes directly, they are available
# in the top-level namespace (e.g., ``xscale=pplt.CutoffScale(...)`` is allowed).

# %%
import ultraplot as pplt
import numpy as np

N = 200
lw = 3
pplt.rc.update({"meta.width": 1, "label.weight": "bold", "tick.labelweight": "bold"})
fig = pplt.figure(refwidth=1.8, share=False)

# Linear and log scales
ax1 = fig.subplot(221)
ax1.format(yscale="linear", ylabel="linear scale")
ax2 = fig.subplot(222)
ax2.format(ylim=(1e-3, 1e3), yscale="log", ylabel="log scale")
for ax in (ax1, ax2):
    ax.plot(np.linspace(0, 1, N), np.linspace(0, 1000, N), lw=lw)

# Symlog scale
ax = fig.subplot(223)
ax.format(yscale="symlog", ylabel="symlog scale")
ax.plot(np.linspace(0, 1, N), np.linspace(-1000, 1000, N), lw=lw)

# Logit scale
ax = fig.subplot(224)
ax.format(yscale="logit", ylabel="logit scale")
ax.plot(np.linspace(0, 1, N), np.linspace(0.01, 0.99, N), lw=lw)

fig.format(suptitle="Axis scales demo", ytickminor=True)
pplt.rc.reset()


# %%
import ultraplot as pplt
import numpy as np

# Create figure
x = np.linspace(0, 4 * np.pi, 100)
dy = np.linspace(-1, 1, 5)
ys = (np.sin(x), np.cos(x))
state = np.random.RandomState(51423)
data = state.rand(len(dy) - 1, len(x) - 1)
colors = ("coral", "sky blue")
cmap = pplt.Colormap("grays", right=0.8)
fig, axs = pplt.subplots(nrows=4, refaspect=(5, 1), figwidth=5.5, sharex=False)

# Loop through various cutoff scale options
titles = ("Zoom out of left", "Zoom into left", "Discrete jump", "Fast jump")
args = (
    (np.pi, 3),  # speed up
    (3 * np.pi, 1 / 3),  # slow down
    (np.pi, np.inf, 3 * np.pi),  # discrete jump
    (np.pi, 5, 3 * np.pi),  # fast jump
)
locators = (
    np.pi / 3,
    np.pi / 3,
    np.pi * np.append(np.linspace(0, 1, 4), np.linspace(3, 4, 4)),
    np.pi * np.append(np.linspace(0, 1, 4), np.linspace(3, 4, 4)),
)
for ax, iargs, title, locator in zip(axs, args, titles, locators):
    ax.pcolormesh(x, dy, data, cmap=cmap)
    for y, color in zip(ys, colors):
        ax.plot(x, y, lw=4, color=color)
    ax.format(
        # xscale=("cutoff", *iargs),
        xlim=(0, 4 * np.pi),
        xlocator=locator,
        xformatter="pi",
        xtickminor=False,
        ygrid=False,
        ylabel="wave amplitude",
        title=title,
        suptitle="Cutoff axis scales demo",
    )

# %%
import ultraplot as pplt
import numpy as np

# Create figure
n = 30
state = np.random.RandomState(51423)
data = state.rand(n - 1, n - 1)
colors = ("coral", "sky blue")
cmap = pplt.Colormap("grays", right=0.8)
gs = pplt.GridSpec(nrows=2, ncols=2)
fig = pplt.figure(refwidth=2.3, share=False)
fig.format(grid=False, suptitle="Other axis scales demo")

# Geographic scales
x = np.linspace(-180, 180, n)
y = np.linspace(-85, 85, n)
for i, scale in enumerate(("sine", "mercator")):
    ax = fig.subplot(gs[i, 0])
    ax.plot(x, y, "-", color=colors[i], lw=4)
    ax.pcolormesh(x, y, data, cmap="grays", cmap_kw={"right": 0.8})
    ax.format(
        yscale=scale,
        title=scale.title() + " scale",
        ylim=(-85, 85),
        ylocator=20,
        yformatter="deg",
    )

# Exponential scale
n = 50
x = np.linspace(0, 1, n)
y = 3 * np.linspace(0, 1, n)
data = state.rand(len(y) - 1, len(x) - 1)
ax = fig.subplot(gs[0, 1])
title = "Exponential $e^x$ scale"
ax.pcolormesh(x, y, data, cmap="grays", cmap_kw={"right": 0.8})
ax.plot(x, y, lw=4, color=colors[0])
ax.format(ymin=0.05, yscale=("exp", np.e), title=title)

# Power scale
ax = fig.subplot(gs[1, 1])
title = "Power $x^{0.5}$ scale"
ax.pcolormesh(x, y, data, cmap="grays", cmap_kw={"right": 0.8})
ax.plot(x, y, lw=4, color=colors[1])
ax.format(ymin=0.05, yscale=("power", 0.5), title=title)


# %% [raw] raw_mimetype="text/restructuredtext"
# .. _ug_alt:
#
# Alternate axes
# --------------
#
# The `matplotlib.axes.Axes` class includes `~matplotlib.axes.Axes.twinx`
# and `~matplotlib.axes.Axes.twiny` commands for drawing "twin" *x* and
# *y* axes in the same subplot. ultraplot expands on these commands and adds
# the arguably more intuitive `~ultraplot.axes.CartesianAxes.altx` and
# `~ultraplot.axes.CartesianAxes.alty` options. Here `~ultraplot.axes.CartesianAxes.altx`
# is equivalent to `~ultraplot.axes.CartesianAxes.twiny` (makes an alternate *x*
# axes and an identical twin *y* axes) and `~ultraplot.axes.CartesianAxes.alty`
# is equivalent to `~ultraplot.axes.CartesianAxes.twinx` (makes an alternate *y*
# axes and an identical twin *x* axes). The ultraplot versions can be quickly
# formatted by passing `ultraplot.axes.CartesianAxes.format` keyword arguments
# to the commands (e.g., ``ax.alty(ycolor='red')`` or, since the ``y`` prefix in
# this context is redundant, just ``ax.alty(color='red')``). They also enforce
# sensible default locations for the spines, ticks, and labels, and disable
# the twin axes background patch and gridlines by default.
#
# .. note::
#
#    Unlike matplotlib, ultraplot adds alternate axes as `children
#    <https://matplotlib.org/stable/api/_as_gen/matplotlib.axes.Axes.add_child_axes.html>`__
#    of the original axes. This helps simplify the :ref:`tight layout algorithm
#    <ug_tight>` but means that the drawing order is controlled by the difference
#    between the zorders of the alternate axes and the content *inside* the original
#    axes rather than the zorder of the original axes itself (see `this issue page
#    <https://github.com/ultraplot-dev/ultraplot/issues/303>`__ for details).

# %%
import ultraplot as pplt
import numpy as np

state = np.random.RandomState(51423)
c0 = "gray5"
c1 = "red8"
c2 = "blue8"
N, M = 50, 10

# Alternate y axis
data = state.rand(M) + (state.rand(N, M) - 0.48).cumsum(axis=0)
altdata = 5 * (state.rand(N) - 0.45).cumsum(axis=0)
fig = pplt.figure(share=False)
ax = fig.subplot(121, title="Alternate y twin x")
ax.line(data, color=c0, ls="--")
ox = ax.alty(color=c2, label="alternate ylabel", linewidth=1)
ox.line(altdata, color=c2)

# Alternate x axis
data = state.rand(M) + (state.rand(N, M) - 0.48).cumsum(axis=0)
altdata = 5 * (state.rand(N) - 0.45).cumsum(axis=0)
ax = fig.subplot(122, title="Alternate x twin y")
ax.linex(data, color=c0, ls="--")
ox = ax.altx(color=c1, label="alternate xlabel", linewidth=1)
ox.linex(altdata, color=c1)
fig.format(xlabel="xlabel", ylabel="ylabel", suptitle="Alternate axes demo")

# %% [raw] raw_mimetype="text/restructuredtext"
# .. _ug_dual:
#
# Dual unit axes
# --------------
#
# The `~ultraplot.axes.CartesianAxes.dualx` and
# `~ultraplot.axes.CartesianAxes.dualy` methods can be used to draw duplicate *x* and
# *y* axes meant to represent *alternate units* in the same coordinate range as the
# "parent" axis. This feature is powered by the `~ultraplot.scale.FuncScale` class.
# `~ultraplot.axes.CartesianAxes.dualx` and `~ultraplot.axes.CartesianAxes.dualy` accept
# the same axis formatting keyword arguments as `~ultraplot.axes.CartesianAxes.altx`
# and `~ultraplot.axes.CartesianAxes.alty`. The alternate units are specified with
# either of the following three positional arguments:
#
# #. A single linear forward function.
# #. A 2-tuple of arbitrary forward and inverse functions.
# #. An :ref:`axis scale <ug_scales>` name or class instance.
#
# In the third case, the axis scale transforms are used for the forward and
# inverse functions, and the default axis scale locators and formatters are used
# for the default dual axis locators and formatters. In the below examples,
# we generate dual axes with each of these three methods. Note that the
# "parent" axis scale is arbitrary -- in the first example, we create
# a `~ultraplot.axes.CartesianAxes.dualx` axis for a `symlog-scaled
# <https://matplotlib.org/stable/gallery/scales/symlog_demo.html>`__ axis.

# %%
<<<<<<< HEAD
import proplot as pplt
=======
import ultraplot as pplt
>>>>>>> 07a2ab75

pplt.rc.update({"grid.alpha": 0.4, "meta.width": 1, "grid.linewidth": 1})
c1 = pplt.scale_luminance("cerulean", 0.5)
c2 = pplt.scale_luminance("red", 0.5)
fig = pplt.figure(refaspect=2.2, refwidth=3, share=False)
axs = fig.subplots(
    [[1, 1, 2, 2], [0, 3, 3, 0]],
    suptitle="Duplicate axes with simple transformations",
    ylocator=[],
    yformatter=[],
    xcolor=c1,
    gridcolor=c1,
)

# Meters and kilometers
ax = axs[0]
ax.format(xlim=(0, 5000), xlabel="meters")
ax.dualx(lambda x: x * 1e-3, label="kilometers", grid=True, color=c2, gridcolor=c2)

# Kelvin and Celsius
ax = axs[1]
ax.format(xlim=(200, 300), xlabel="temperature (K)")
ax.dualx(
    lambda x: x - 273.15,
    label="temperature (\N{DEGREE SIGN}C)",
    grid=True,
    color=c2,
    gridcolor=c2,
)

# With symlog parent
ax = axs[2]
ax.format(xlim=(-100, 100), xscale="symlog", xlabel="MegaJoules")
ax.dualx(
    lambda x: x * 1e6,
    label="Joules",
    formatter="log",
    grid=True,
    color=c2,
    gridcolor=c2,
)
pplt.rc.reset()

# %%
<<<<<<< HEAD
import proplot as pplt
=======
import ultraplot as pplt
>>>>>>> 07a2ab75

pplt.rc.update({"grid.alpha": 0.4, "meta.width": 1, "grid.linewidth": 1})
c1 = pplt.scale_luminance("cerulean", 0.5)
c2 = pplt.scale_luminance("red", 0.5)
fig = pplt.figure(
    share=False,
    refaspect=0.4,
    refwidth=1.8,
    suptitle="Duplicate axes with pressure and height",
)

# Pressure as the linear scale, height on opposite axis (scale height 7km)
ax = fig.subplot(121)
ax.format(
    xformatter="null",
    ylabel="pressure (hPa)",
    ylim=(1000, 10),
    xlocator=[],
    ycolor=c1,
    gridcolor=c1,
)
ax.dualy("height", label="height (km)", ticks=2.5, color=c2, gridcolor=c2, grid=True)

# Height as the linear scale, pressure on opposite axis (scale height 7km)
ax = fig.subplot(122)
ax.format(
    xformatter="null",
    ylabel="height (km)",
    ylim=(0, 20),
    xlocator="null",
    grid=True,
    gridcolor=c2,
    ycolor=c2,
)
ax.dualy(
    "pressure", label="pressure (hPa)", locator=100, color=c1, gridcolor=c1, grid=True
)
pplt.rc.reset()

# %%
import ultraplot as pplt
import numpy as np

pplt.rc.margin = 0
c1 = pplt.scale_luminance("cerulean", 0.5)
c2 = pplt.scale_luminance("red", 0.5)
fig, ax = pplt.subplots(refaspect=(3, 1), figwidth=6)

# Sample data
cutoff = 1 / 5
x = np.linspace(0.01, 0.5, 1000)  # in wavenumber days
response = (np.tanh(-((x - cutoff) / 0.03)) + 1) / 2  # response func
ax.axvline(cutoff, lw=2, ls="-", color=c2)
ax.fill_between([cutoff - 0.03, cutoff + 0.03], 0, 1, color=c2, alpha=0.3)
ax.plot(x, response, color=c1, lw=2)

# Add inverse scale to top
ax.format(
    title="Imaginary response function",
    suptitle="Duplicate axes with wavenumber and period",
    xlabel="wavenumber (days$^{-1}$)",
    ylabel="response",
    grid=False,
)
ax = ax.dualx(
    "inverse", locator="log", locator_kw={"subs": (1, 2, 5)}, label="period (days)"
)
pplt.rc.reset()<|MERGE_RESOLUTION|>--- conflicted
+++ resolved
@@ -134,11 +134,7 @@
 # zero-trimming feature, set :rcraw:`formatter.zerotrim` to ``False``.
 
 # %%
-<<<<<<< HEAD
-import proplot as pplt
-=======
-import ultraplot as pplt
->>>>>>> 07a2ab75
+import ultraplot as pplt
 
 pplt.rc.fontsize = 11
 pplt.rc.metawidth = 1.5
@@ -156,11 +152,7 @@
 # Formatter comparison
 locator = [0, 0.25, 0.5, 0.75, 1]
 axs[0].format(xformatter="scalar", yformatter="scalar", title="Matplotlib formatter")
-<<<<<<< HEAD
-axs[1].format(title="Proplot formatter")
-=======
 axs[1].format(title="ultraplot formatter")
->>>>>>> 07a2ab75
 axs[:2].format(xlocator=locator, ylocator=locator)
 
 # Limiting the tick range
@@ -355,11 +347,7 @@
 # but with additional flexibility.
 
 # %%
-<<<<<<< HEAD
-import proplot as pplt
-=======
-import ultraplot as pplt
->>>>>>> 07a2ab75
+import ultraplot as pplt
 
 pplt.rc.update(
     metawidth=1.2,
@@ -638,11 +626,7 @@
 # <https://matplotlib.org/stable/gallery/scales/symlog_demo.html>`__ axis.
 
 # %%
-<<<<<<< HEAD
-import proplot as pplt
-=======
-import ultraplot as pplt
->>>>>>> 07a2ab75
+import ultraplot as pplt
 
 pplt.rc.update({"grid.alpha": 0.4, "meta.width": 1, "grid.linewidth": 1})
 c1 = pplt.scale_luminance("cerulean", 0.5)
@@ -687,11 +671,7 @@
 pplt.rc.reset()
 
 # %%
-<<<<<<< HEAD
-import proplot as pplt
-=======
-import ultraplot as pplt
->>>>>>> 07a2ab75
+import ultraplot as pplt
 
 pplt.rc.update({"grid.alpha": 0.4, "meta.width": 1, "grid.linewidth": 1})
 c1 = pplt.scale_luminance("cerulean", 0.5)
