from cycler import V
import pandas as pd
from pandas.core.arrays.arrow.accessors import pa
import ultraplot as uplt, pytest, numpy as np
from unittest import mock
from unittest.mock import patch

from ultraplot.internals.warnings import UltraPlotWarning

"""
This file is used to test base properties of ultraplot.axes.plot. For higher order plotting related functions, please use 1d and 2plots
"""


def test_graph_nodes_kw():
    """Test the graph method by setting keywords for nodes"""
    import networkx as nx

    g = nx.path_graph(5)
    labels_in = {node: node for node in range(2)}

    fig, ax = uplt.subplots()
    nodes, edges, labels = ax.graph(g, nodes=[0, 1], labels=labels_in)

    # Expecting 2 nodes 1 edge
    assert len(edges.get_offsets()) == 1
    assert len(nodes.get_offsets()) == 2
    assert len(labels) == len(labels_in)


def test_graph_edges_kw():
    """Test the graph method by setting keywords for nodes"""
    import networkx as nx

    g = nx.path_graph(5)
    edges_in = [(0, 1)]

    fig, ax = uplt.subplots()
    nodes, edges, labels = ax.graph(g, edges=edges_in)

    # Expecting 2 nodes 1 edge
    assert len(edges.get_offsets()) == 1
    assert len(nodes.get_offsets()) == 5
    assert labels == False


def test_graph_input():
    """
    Test graph input methods. We allow for graphs, adjacency matrices, and edgelists.
    """
    import networkx as nx

    g = nx.path_graph(5)
    A = nx.to_numpy_array(g)
    el = np.array(g.edges())
    fig, ax = uplt.subplots()
    # Test input methods
    ax.graph(g)  # Graphs
    ax.graph(A)  # Adjcency matrices
    ax.graph(el)  # edgelists
    with pytest.raises(TypeError):
        ax.graph("invalid_input")


def test_graph_layout_input():
    """
    Test if layout is in a [0, 1] x [0, 1] box
    """
    import networkx as nx

    g = nx.path_graph(5)
    circular = nx.circular_layout(g)
    layouts = [None, nx.spring_layout, circular, "forceatlas2", "spring_layout"]
    fig, ax = uplt.subplots(ncols=len(layouts))
    for axi, layout in zip(ax[1:], layouts):
        axi.graph(g, layout=layout)


def test_graph_rescale():
    """
    Graphs can be normalized such that the node size is the same independnt of the fig size
    """
    import networkx as nx

    g = nx.path_graph(5)
    layout = nx.spring_layout(g)
    # shift layout outside the box
    layout = {node: np.array(pos) + np.array([10, 10]) for node, pos in layout.items()}

    fig, ax = uplt.subplots()
    nodes1 = ax.graph(g, layout=layout, rescale=True)[0]

    xlim_scaled = np.array(ax.get_xlim())
    ylim_scaled = np.array(ax.get_ylim())

    fig, ax = uplt.subplots()
    nodes2 = ax.graph(g, layout=layout, rescale=False)[0]

    for x, y in nodes1.get_offsets():
        assert x >= 0 and x <= 1
        assert y >= 0 and y <= 1
    for x, y in nodes2.get_offsets():
        assert x > 1
        assert y > 1


def test_violin_labels():
    """
    Test the labels functionality of violinplot and violinploth.
    """
    labels = "hello world !".split()
    fig, ax = uplt.subplots()
    bodies = ax.violinplot(y=[1, 2, 3], labels=labels)
    for label, body in zip(labels, bodies):
        assert body.get_label() == label

    # # Also test the horizontal ticks
    bodies = ax.violinploth(x=[1, 2, 3], labels=labels)
    ytick_labels = ax.get_yticklabels()
    for label, body in zip(labels, bodies):
        assert body.get_label() == label

    # Labels are padded if they are shorter than the data
    shorter_labels = [labels[0]]
    with pytest.warns(UltraPlotWarning):
        bodies = ax.violinplot(y=[[1, 2, 3], [2, 3, 4]], labels=shorter_labels)
        assert len(bodies) == 3
        assert bodies[0].get_label() == shorter_labels[0]


@pytest.mark.parametrize(
    "mpl_version, expected_key, expected_value",
    [
        ("3.10.0", "orientation", "vertical"),
        ("3.9.0", "vert", True),
    ],
)
def test_violinplot_mpl_versions(
    mpl_version: str,
    expected_key: str,
    expected_value: bool | str,
):
    """
    Test specific logic for violinplot to ensure that past and current versions work as expected.
    """
    fig, ax = uplt.subplots()
    with mock.patch("ultraplot.axes.plot._version_mpl", new=mpl_version):
        with mock.patch.object(ax.axes, "_call_native") as mock_call:
            # Note: implicit testing of labels passing. It should work
            ax.violinplot(y=[1, 2, 3], vert=True)

            mock_call.assert_called_once()
            _, kwargs = mock_call.call_args
            assert kwargs[expected_key] == expected_value
            if expected_key == "orientation":
                assert "vert" not in kwargs
            else:
                assert "orientation" not in kwargs


def test_violinplot_hatches():
    """
    Test the input on the hatches parameter. Either a singular or a list of strings. When a list is provided, it must be of the same length as the number of violins.
    """
    # should be ok
    fig, ax = uplt.subplots()
    ax.violinplot(y=[1, 2, 3], vert=True, hatch="x")

    with pytest.raises(ValueError):
        ax.violinplot(y=[1, 2, 3], vert=True, hatches=["x", "o"])


@pytest.mark.parametrize(
    "mpl_version, expected_key, expected_value",
    [
        ("3.10.0", "orientation", "vertical"),
        ("3.9.0", "vert", True),
    ],
)
def test_boxplot_mpl_versions(
    mpl_version: str,
    expected_key: str,
    expected_value: bool | str,
):
    """
    Test specific logic for violinplot to ensure that past and current versions work as expected.
    """
    fig, ax = uplt.subplots()
    with mock.patch("ultraplot.axes.plot._version_mpl", new=mpl_version):
        with mock.patch.object(ax.axes, "_call_native") as mock_call:
            # Note: implicit testing of labels passing. It should work
            ax.boxplot(y=[1, 2, 3], vert=True)

            mock_call.assert_called_once()
            _, kwargs = mock_call.call_args
            assert kwargs[expected_key] == expected_value
            if expected_key == "orientation":
                assert "vert" not in kwargs
            else:
                assert "orientation" not in kwargs


def test_quiver_discrete_colors():
    """
    Edge case where colors are discrete for quiver plots
    """
    X = np.array([0, 1, 2])
    Y = np.array([0, 1, 2])

    U = np.array([1, 1, 0])
    V = np.array([0, 1, 1])

    colors = ["r", "g", "b"]

    fig, ax = uplt.subplots()
    q = ax.quiver(X, Y, U, V, color=colors, infer_rgb=True)
<<<<<<< HEAD
    facecolors = q.get_facecolors()
    expectations = np.array([uplt.colors.mcolors.to_rgba(c) for c in colors])
    for expectation, facecolor in zip(expectations, facecolors):
        facecolor = facecolor.round(1)
        assert np.allclose(facecolor, expectation)
=======
    expectations = [uplt.colors.mcolors.to_rgba(color) for color in colors]
    facecolors = q.get_facecolors()
    for expectation, facecolor in zip(expectations, facecolors):
        assert np.allclose(
            facecolor, expectation, 0.01
        ), f"Expected {expectation} but got {facecolor}"
>>>>>>> d972bc40
    C = ["#ff0000", "#00ff00", "#0000ff"]
    ax.quiver(X - 1, Y, U, V, color=C, infer_rgb=True)

    # pass rgba values
    C = np.random.rand(3, 4)
    ax.quiver(X - 2, Y, U, V, C)
    ax.quiver(X - 3, Y, U, V, color="red", infer_rgb=True)
    uplt.close(fig)


def test_setting_log_with_rc():
    """
    Test setting log scale with rc context manager
    """
    import re

    uplt.rc["formatter.log"] = True
    x, y = np.linspace(0, 1e6, 10), np.linspace(0, 1e6, 10)

    def check_ticks(axis, target=True):
        pattern = r"\$\\mathdefault\{10\^\{(\d+)\}\}\$"
        for tick in axis.get_ticklabels():
            match = re.match(pattern, tick.get_text())
            expectation = False
            if match:
                expectation = True
            assert expectation == target

    def reset(ax):
        ax.set_xscale("linear")
        ax.set_yscale("linear")

    funcs = [
        "semilogx",
        "semilogy",
        "loglog",
    ]
    conditions = [
        ["x"],
        ["y"],
        ["x", "y"],
    ]

    fig, ax = uplt.subplots()
    for func, targets in zip(funcs, conditions):
        reset(ax)
        # Call the function
        getattr(ax, func)(x, y)
        # Check if the formatter is set
        for target in targets:
            axi = getattr(ax, f"{target}axis")
            check_ticks(axi, target=True)

    uplt.rc["formatter.log"] = False
    fig, ax = uplt.subplots()
    for func, targets in zip(funcs, conditions):
        reset(ax)
        getattr(ax, func)(x, y)
        for target in targets:
            axi = getattr(ax, f"{target}axis")
            check_ticks(axi, target=False)

    uplt.close(fig)


def test_shading_pcolor():
    """
    Pcolormesh by default adjusts the plot by
    getting the edges of the data for x and y.
    This creates a conflict when shading is used
    such as nearest and Gouraud.
    """
    nx, ny = 5, 7
    x = np.linspace(0, 5, nx)
    y = np.linspace(0, 4, ny)
    X, Y = np.meshgrid(x, y)
    Z = np.random.rand(nx, ny).T
    fig, ax = uplt.subplots()

    results = []

    # Custom wrapper to capture return values
    def wrapped_parse_2d_args(x, y, z, *args, **kwargs):
        out = original_parse_2d_args(x, y, z, *args, **kwargs)
        results.append(out[:3])  # Capture x, y, z only
        return out

    # Save original method
    original_parse_2d_args = ax[0]._parse_2d_args
    shadings = ["flat", "nearest", "gouraud"]

    with patch.object(ax[0], "_parse_2d_args", side_effect=wrapped_parse_2d_args):
        for shading in shadings:
            ax.pcolormesh(X, Y, Z, shading=shading)

    # Now check results
    for i, (shading, (x, y, z)) in enumerate(zip(shadings, results)):
        assert x.shape[0] == y.shape[0]
        assert x.shape[1] == y.shape[1]
        if shading == "flat":
            assert x.shape[0] == z.shape[0] + 1
            assert x.shape[1] == z.shape[1] + 1
        else:
            assert x.shape[0] == z.shape[0]
            assert x.shape[1] == z.shape[1]
    uplt.close(fig)


def test_cycle_with_singular_column():
    """
    While parsing singular columns the ncycle attribute should
    be ignored.
    """

    cycle = "qual1"
    # Create mock data that triggers the cycle
    # when plot directly but is is ignored when plot in
    # a loop
    data = np.random.rand(3, 6)

    fig, ax = uplt.subplots()
    active_cycle = ax[0]._active_cycle
    original_init = uplt.constructor.Cycle.__init__
    with mock.patch.object(
        uplt.constructor.Cycle,
        "__init__",
        wraps=uplt.constructor.Cycle.__init__,
        autospec=True,
        side_effect=original_init,
    ) as mocked:
        ax[0]._active_cycle = active_cycle  # reset the cycler
        ax.plot(data, cycle=cycle)
        assert mocked.call_args.kwargs["N"] == 6

        ax[0]._active_cycle = active_cycle  # reset the cycler
        for col in data.T:
            ax.plot(col, cycle=cycle)
            assert "N" not in mocked.call_args.kwargs
    uplt.close(fig)


def test_colorbar_center_levels():
    """
    Allow centering of the colorbar ticks to the center
    """
    data = np.random.rand(10, 10) * 2 - 1
    expectation = np.linspace(-1, 1, uplt.rc["cmap.levels"])
    fig, ax = uplt.subplots(ncols=2)
    for axi, center_levels in zip(ax, [False, True]):
        h = axi.pcolormesh(data, colorbar="r", center_levels=center_levels)
        cbar = axi._colorbar_dict[("right", "center")]
        if center_levels:
            deltas = cbar.get_ticks() - expectation
            assert np.all(np.allclose(deltas, 0))
            # For centered levels we are off by 1;
            # We have 1 more boundary bin than the expectation
            assert len(cbar.norm.boundaries) == expectation.size + 1
            w = np.diff(expectation)[0]
            # We check if the expectation is a center for the
            # the boundary
            assert expectation[0] - w * 0.5 == cbar.norm.boundaries[0]
        axi.set_title(f"{center_levels=}")
    uplt.close(fig)


def test_center_labels_colormesh_data_type():
    """
    Test if how center_levels respond for discrete of continuous data
    """
    data = np.random.rand(10, 10) * 2 - 1
    fig, ax = uplt.subplots(ncols=2)
    for axi, discrete in zip(ax, [True, False]):
        axi.pcolormesh(
            data,
            discrete=discrete,
            center_levels=True,
            colorbar="r",
        )

    uplt.close(fig)


def test_pie_labeled_series_in_dataframes():
    """
    Test an edge case where labeled indices cause
    labels to be grouped and passed on to pie chart
    which does not support this way of parsing.

    This only occurs when dataframes are passed.
    See https://github.com/Ultraplot/UltraPlot/issues/259
    """
    data = pd.DataFrame(
        index=pd.Index(list("abcd"), name="x"),
        data=dict(y=range(1, 5)),
    )
    fig, ax = uplt.subplots()
    wedges, texts = ax.pie("y", data=data)
    for text, index in zip(texts, data.index):
        assert text.get_text() == index
    uplt.close(fig)<|MERGE_RESOLUTION|>--- conflicted
+++ resolved
@@ -214,20 +214,12 @@
 
     fig, ax = uplt.subplots()
     q = ax.quiver(X, Y, U, V, color=colors, infer_rgb=True)
-<<<<<<< HEAD
-    facecolors = q.get_facecolors()
-    expectations = np.array([uplt.colors.mcolors.to_rgba(c) for c in colors])
-    for expectation, facecolor in zip(expectations, facecolors):
-        facecolor = facecolor.round(1)
-        assert np.allclose(facecolor, expectation)
-=======
     expectations = [uplt.colors.mcolors.to_rgba(color) for color in colors]
     facecolors = q.get_facecolors()
     for expectation, facecolor in zip(expectations, facecolors):
         assert np.allclose(
             facecolor, expectation, 0.01
         ), f"Expected {expectation} but got {facecolor}"
->>>>>>> d972bc40
     C = ["#ff0000", "#00ff00", "#0000ff"]
     ax.quiver(X - 1, Y, U, V, color=C, infer_rgb=True)
 
