#!/usr/bin/env python3
"""
Test twin, inset, and panel axes.
"""
import numpy as np
import pytest
import ultraplot as uplt


def test_axis_access():
    # attempt to access the ax object 2d and linearly
    fig, ax = uplt.subplots(ncols=2, nrows=2)
    ax[0, 0]
    ax[1, 0]
    with pytest.raises(IndexError):
        ax[0, 3]
    ax[3]


@pytest.mark.mpl_image_compare
def test_inset_colors_1():
    """
    Test color application for zoom boxes.
    """
    fig, ax = uplt.subplots()
    ax.format(xlim=(0, 100), ylim=(0, 100))
    ix = ax.inset_axes((0.5, 0.5, 0.3, 0.3), zoom=True, zoom_kw={"fc": "r", "ec": "b"})
    ix.format(xlim=(10, 20), ylim=(10, 20), grid=False)
    return fig


@pytest.mark.mpl_image_compare
def test_inset_colors_2():
    fig, ax = uplt.subplots()
    ax.format(xlim=(0, 100), ylim=(0, 100))
    ix = ax.inset_axes(
        (0.3, 0.5, 0.5, 0.3),
        zoom=True,
        zoom_kw={"lw": 3, "ec": "red9", "a": 1, "fc": uplt.set_alpha("red4", 0.5)},
    )
    ix.format(xlim=(10, 20), ylim=(10, 20))
    return fig


@pytest.mark.mpl_image_compare
def test_inset_zoom_update():
    """
    Test automatic limit adjusment with successive changes. Without the extra
    lines in `draw()` and `get_tight_bbox()` this fails.
    """
    fig, ax = uplt.subplots()
    ax.format(xlim=(0, 100), ylim=(0, 100))
    ix = ax.inset_axes((40, 40, 20, 20), zoom=True, transform="data")
    ix.format(xlim=(10, 20), ylim=(10, 20), grid=False)
    ix.format(xlim=(10, 20), ylim=(10, 30))
    ax.format(ylim=(0, 300))
    return fig


@pytest.mark.mpl_image_compare
def test_panels_with_sharing():
    """
    Previously the below text would hide the second y label.
    """
    fig, axs = uplt.subplots(ncols=2, share=False, refwidth=1.5)
    axs.panel("left")
    fig.format(ylabel="ylabel", xlabel="xlabel")
    return fig


@pytest.mark.mpl_image_compare
def test_panels_without_sharing_1():
    """
    What should happen if `share=False` but figure-wide sharing enabled?
    Strange use case but behavior appears "correct."
    """
    fig, axs = uplt.subplots(ncols=2, share=True, refwidth=1.5, includepanels=False)
    axs.panel("left", share=False)
    fig.format(ylabel="ylabel", xlabel="xlabel")
    return fig


@pytest.mark.mpl_image_compare
def test_panels_without_sharing_2():
    fig, axs = uplt.subplots(ncols=2, refwidth=1.5, includepanels=True)
    for _ in range(3):
        p = axs[0].panel("l", space=0)
        p.format(xlabel="label")
    fig.format(xlabel="xlabel")
    return fig


@pytest.mark.mpl_image_compare
def test_panels_suplabels_three_hor_panels():
    """
    Test label sharing for `includepanels=True`.
    Test for 1 subplot with 3 left panels
    Include here centers the x label to include the panels
    The xlabel should be centered along the main plot with the included side panels
    """
    fig = uplt.figure()
    ax = fig.subplots(refwidth=1.5, includepanels=True)
    for _ in range(3):
        ax[0].panel("l")
    ax.format(xlabel="xlabel", ylabel="ylabel\nylabel\nylabel", suptitle="sup")
    return fig


@pytest.mark.mpl_image_compare
def test_panels_suplabels_three_hor_panels_donotinlcude():
    """
    Test label sharing for `includepanels=True`.
    Test for 1 subplot with 3 left panels
    The xlabel should be centered on the main plot
    """
    fig = uplt.figure()
    ax = fig.subplots(refwidth=1.5, includepanels=False)
    for _ in range(3):
        ax[0].panel("l")
    ax.format(
        xlabel="xlabel",
        ylabel="ylabel\nylabel\nylabel",
        suptitle="sup",
    )
    return fig


@pytest.mark.mpl_image_compare
def test_twin_axes_1():
    """
    Adjust twin axis positions. Should allow easily switching the location.
    """
    # Test basic twin creation and tick, spine, label location changes
    fig = uplt.figure()
    ax = fig.subplot()
    ax.format(
        ycolor="blue",
        ylabel="orig",
        ylabelcolor="blue9",
        yspineloc="l",
        labelweight="bold",
        xlabel="xlabel",
        xtickloc="t",
        xlabelloc="b",
    )
    ax.alty(loc="r", color="r", labelcolor="red9", label="other", labelweight="bold")
    return fig


@pytest.mark.mpl_image_compare
def test_twin_axes_2():
    # Simple example but doesn't quite work. Figure out how to specify left vs. right
    # spines for 'offset' locations... maybe needs another keyword.
    fig, ax = uplt.subplots()
    ax.format(ymax=10, ylabel="Reference")
    ax.alty(color="green", label="Green", max=8)
    ax.alty(color="red", label="Red", max=15, loc=("axes", -0.2))
    ax.alty(color="blue", label="Blue", max=5, loc=("axes", 1.2), ticklabeldir="out")
    return fig


@pytest.mark.mpl_image_compare
def test_twin_axes_3():
    # A worked example from Riley Brady
    # Uses auto-adjusting limits
    fig, ax = uplt.subplots()
    axs = [ax, ax.twinx(), ax.twinx()]
    axs[-1].spines["right"].set_position(("axes", 1.2))
    colors = ("Green", "Red", "Blue")
    for ax, color in zip(axs, colors):
        data = np.random.rand(1) * np.random.rand(10)
        ax.plot(data, marker="o", linestyle="none", color=color)
        ax.format(ylabel="%s Thing" % color, ycolor=color)
    axs[0].format(xlabel="xlabel")
    return fig


def test_subset_format():
    fig, axs = uplt.subplots(nrows=1, ncols=3)
    axs[1:].format(title=["a", "b"])  # allowed
    # Subset formatting
    axs[1:].format(title=["c", "d", "e"])  # allowed but does not use e
    assert axs[-1].get_title() == "d"
    assert axs[0].get_title() == ""
    # Shorter than number of axs
    with pytest.raises(ValueError):
        axs.format(title=["a"])


<<<<<<< HEAD
def test_toggling_spines():
    """Test private function to toggle spines"""
    fig, ax = uplt.subplots()
    # Need to get the actual ax not the SubplotGridspec
    # Turn all spines on
    ax[0]._toggle_spines(True)
    assert ax.spines["bottom"].get_visible()
    assert ax.spines["top"].get_visible()
    assert ax.spines["left"].get_visible()
    assert ax.spines["right"].get_visible()
    # Turn all spines off
    ax[0]._toggle_spines(False)
    assert not ax.spines["bottom"].get_visible()
    assert not ax.spines["top"].get_visible()
    assert not ax.spines["left"].get_visible()
    assert not ax.spines["right"].get_visible()
    # Test toggling specific spines
    ax[0]._toggle_spines(spines=["left"])
    assert ax.spines["left"].get_visible()

    # If we toggle right only right is on
    # So left should be off again
    ax[0]._toggle_spines(spines="right")
    assert ax.spines["right"].get_visible()
    assert not ax.spines["left"].get_visible()
    with pytest.raises(ValueError):
        ax[0]._toggle_spines(spines=1)
=======
def test_sharing_labels_top_right():
    fig, ax = uplt.subplots(ncols=3, nrows=3, share="all")
    # On the first format sharexy is modified
    ax.format(
        xticklabelloc="t",
        yticklabelloc="r",
    )
    # If we format again, we expect all the limits to be changed
    # Plot on one shared axis a non-trivial point
    # and check whether the limits are correctly adjusted
    # for all other plots
    ax[0].scatter([30, 40], [30, 40])
    xlim = ax[0].get_xlim()
    ylim = ax[0].get_ylim()

    for axi in ax:
        for i, j in zip(axi.get_xlim(), xlim):
            assert i == j
        for i, j in zip(axi.get_ylim(), ylim):
            assert i == j


def test_sharing_labels_top_right_odd_layout():
    layout = [
        [1, 2, 0],
        [1, 2, 5],
        [3, 4, 5],
        [3, 4, 0],
    ]
    fig, ax = uplt.subplots(layout)
    ax.format(
        xticklabelloc="t",
        yticklabelloc="r",
    )

    def check_state(numbers: list, state: bool, which: str):
        for number in numbers:
            for label in getattr(ax[number], f"get_{which}ticklabels")():
                assert label.get_visible() == state

    # these correspond to the indices of the axis
    # in the axes array (so the grid number minus 1)
    check_state([0, 2], False, which="y")
    check_state([1, 3, 4], True, which="y")
    check_state([2, 3], False, which="x")
    check_state([0, 1, 4], True, which="x")
    uplt.close(fig)

    layout = [
        [1, 0, 2],
        [0, 3, 0],
        [4, 0, 5],
    ]

    fig, ax = uplt.subplots(layout)
    ax.format(
        xticklabelloc="t",
        yticklabelloc="r",
    )
    # these correspond to the indices of the axis
    # in the axes array (so the grid number minus 1)
    check_state([0, 3], False, which="y")
    check_state([1, 2, 4], True, which="y")
    check_state([0, 1, 2], True, which="x")
    check_state([3, 4], False, which="x")
    uplt.close(fig)
>>>>>>> c4a399bf
<|MERGE_RESOLUTION|>--- conflicted
+++ resolved
@@ -187,7 +187,6 @@
         axs.format(title=["a"])
 
 
-<<<<<<< HEAD
 def test_toggling_spines():
     """Test private function to toggle spines"""
     fig, ax = uplt.subplots()
@@ -215,7 +214,8 @@
     assert not ax.spines["left"].get_visible()
     with pytest.raises(ValueError):
         ax[0]._toggle_spines(spines=1)
-=======
+
+
 def test_sharing_labels_top_right():
     fig, ax = uplt.subplots(ncols=3, nrows=3, share="all")
     # On the first format sharexy is modified
@@ -281,5 +281,4 @@
     check_state([1, 2, 4], True, which="y")
     check_state([0, 1, 2], True, which="x")
     check_state([3, 4], False, which="x")
-    uplt.close(fig)
->>>>>>> c4a399bf
+    uplt.close(fig)