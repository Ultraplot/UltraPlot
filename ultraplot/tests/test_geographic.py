import ultraplot as uplt, numpy as np, warnings
import pytest


@pytest.mark.mpl_image_compare
def test_geographic_single_projection():
    fig = uplt.figure(refwidth=3)
    axs = fig.subplots(nrows=2, proj="robin", proj_kw={"lon_0": 180})
    axs.format(
        suptitle="Figure with single projection",
        land=True,
        latlines=30,
        lonlines=60,
    )
    return fig


@pytest.mark.mpl_image_compare
def test_geographic_multiple_projections():
    fig = uplt.figure()
    # Add projections
    gs = uplt.GridSpec(ncols=2, nrows=3, hratios=(1, 1, 1.4))
    for i, proj in enumerate(("cyl", "hammer", "npstere")):
        ax1 = fig.subplot(gs[i, 0], proj=proj, basemap=True)  # basemap
        ax2 = fig.subplot(gs[i, 1], proj=proj)  # cartopy

    # Format projections
    fig.format(
        land=True,
        suptitle="Figure with several projections",
        toplabels=("Basemap projections", "Cartopy projections"),
        toplabelweight="normal",
        latlines=30,
        lonlines=60,
        lonlabels="b",
        latlabels="r",  # or lonlabels=True, labels=True, etc.
    )
    fig.subplotgrid[-2:].format(
        latlines=20, lonlines=30
    )  # dense gridlines for polar plots
    uplt.rc.reset()
    return fig


@pytest.mark.mpl_image_compare
def test_drawing_in_projection_without_globe():
    # Fake data with unusual longitude seam location and without coverage over poles
    offset = -40
    lon = uplt.arange(offset, 360 + offset - 1, 60)
    lat = uplt.arange(-60, 60 + 1, 30)
    data = np.random.rand(len(lat), len(lon))

    globe = False
    string = "with" if globe else "without"
    gs = uplt.GridSpec(nrows=2, ncols=2)
    fig = uplt.figure(refwidth=2.5)
    for i, ss in enumerate(gs):
        ax = fig.subplot(ss, proj="kav7", basemap=(i % 2))
        cmap = ("sunset", "sunrise")[i % 2]
        if i > 1:
            ax.pcolor(lon, lat, data, cmap=cmap, globe=globe, extend="both")
        else:
            m = ax.contourf(lon, lat, data, cmap=cmap, globe=globe, extend="both")
            fig.colorbar(m, loc="b", span=i + 1, label="values", extendsize="1.7em")
    fig.format(
        suptitle=f"Geophysical data {string} global coverage",
        toplabels=("Cartopy example", "Basemap example"),
        leftlabels=("Filled contours", "Grid boxes"),
        toplabelweight="normal",
        leftlabelweight="normal",
        coast=True,
        lonlines=90,
        abc="A.",
        abcloc="ul",
        abcborder=False,
    )
    return fig


@pytest.mark.mpl_image_compare
def test_drawing_in_projection_with_globe():
    # Fake data with unusual longitude seam location and without coverage over poles
    offset = -40
    lon = uplt.arange(offset, 360 + offset - 1, 60)
    lat = uplt.arange(-60, 60 + 1, 30)
    data = np.random.rand(len(lat), len(lon))

    globe = True
    string = "with" if globe else "without"
    gs = uplt.GridSpec(nrows=2, ncols=2)
    fig = uplt.figure(refwidth=2.5)
    for i, ss in enumerate(gs):
        ax = fig.subplot(ss, proj="kav7", basemap=(i % 2))
        cmap = ("sunset", "sunrise")[i % 2]
        if i > 1:
            ax.pcolor(lon, lat, data, cmap=cmap, globe=globe, extend="both")
        else:
            m = ax.contourf(lon, lat, data, cmap=cmap, globe=globe, extend="both")
            fig.colorbar(m, loc="b", span=i + 1, label="values", extendsize="1.7em")
    fig.format(
        suptitle=f"Geophysical data {string} global coverage",
        toplabels=("Cartopy example", "Basemap example"),
        leftlabels=("Filled contours", "Grid boxes"),
        toplabelweight="normal",
        leftlabelweight="normal",
        coast=True,
        lonlines=90,
        abc="A.",
        abcloc="ul",
        abcborder=False,
    )
    return fig


@pytest.mark.mpl_image_compare
def test_geoticks():

    lonlim = (-140, 60)
    latlim = (-10, 50)
    basemap_projection = uplt.Proj(
        "cyl",
        lonlim=lonlim,
        latlim=latlim,
        backend="basemap",
    )
    fig, ax = uplt.subplots(
        ncols=3,
        proj=(
            "cyl",  # cartopy
            "cyl",  # cartopy
            basemap_projection,  # basemap
        ),
        share=0,
    )
    settings = dict(land=True, labels=True, lonlines=20, latlines=20)
    # Shows sensible "default"; uses cartopy backend to show the grid lines with ticks
    ax[0].format(
        lonlim=lonlim,
        latlim=latlim,
        **settings,
    )

    # Add lateral ticks only
    ax[1].format(
        latticklen=True,
        gridminor=True,
        lonlim=lonlim,
        latlim=latlim,
        **settings,
    )

    ax[2].format(
        latticklen=5.0,
        lonticklen=2.0,
        grid=False,
        gridminor=False,
        **settings,
    )
    return fig


def test_geoticks_input_handling(recwarn):
<<<<<<< HEAD
    fig, ax = plt.subplots(proj="aeqd", share=0)
=======
    fig, ax = uplt.subplots(proj="aeqd")
>>>>>>> eb7fef59
    # Should warn that about non-rectilinear projection.
    with pytest.warns(uplt.warnings.UltraplotWarning):
        ax.format(lonticklen=True)
    ax.format(lonticklen=None)
    assert len(recwarn) == 0
    # When set to None the latticks are not added.
    # No warnings should be raised.
    # Can parse a string
    ax.format(lonticklen="1em")


@pytest.mark.parametrize(
    ("layout", "lonlabels", "latlabels"),
    [
        ([1, 2], "tb", "lr"),
        ([1, 2], "r", "t"),
        ([[1, 2, 3], [4, 5, 3]], "t", "lr"),
    ],
)
@pytest.mark.mpl_image_compare
def test_geoticks_shared(layout, lonlabels, latlabels):
    fig, ax = plt.subplots(layout, proj="cyl", share="all")
    ax.format(
        latlim=(0, 10),  # smaller rangers are quicker
        lonlim=(0, 10),
        lonlines=10,
        latlines=10,
        land=True,  # enable land
        labels=True,  # enable tick labels
        latticklen=True,  # show ticks
        lonticklen=True,  # show ticks
        grid=True,
        gridminor=False,
        lonlabels=lonlabels,
        latlabels=latlabels,
    )
    return fig


def test_geoticks_shared_non_rectilinear():
    with pytest.warns(plt.warnings.UltraplotWarning):
        fig, ax = plt.subplots(ncols=2, proj="aeqd", share="all")
        ax.format(
            land=True,
            labels=True,
            lonlabels="all",
            latlabels="all",
        )
        fig.canvas.draw()  # draw is necessary to invoke the warning
    return fig<|MERGE_RESOLUTION|>--- conflicted
+++ resolved
@@ -160,11 +160,8 @@
 
 
 def test_geoticks_input_handling(recwarn):
-<<<<<<< HEAD
     fig, ax = plt.subplots(proj="aeqd", share=0)
-=======
     fig, ax = uplt.subplots(proj="aeqd")
->>>>>>> eb7fef59
     # Should warn that about non-rectilinear projection.
     with pytest.warns(uplt.warnings.UltraplotWarning):
         ax.format(lonticklen=True)
