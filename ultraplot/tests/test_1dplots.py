--- conflicted
+++ resolved
@@ -411,13 +411,8 @@
         triangulation = tri.Triangulation(x, y, triangles)
         ax.tricontourf(triangulation, z, levels=64, cmap="PuBu")
     elif use_datadict:
-<<<<<<< HEAD
         ax.tricontourf("x", "y", "z", data = df)
         return fig
-=======
-        ax.tricontourf("x", "y", "z", data=df)
-        return
->>>>>>> 4e15fde2
     else:
         # Use direct x, y, z inputs
         ax.tricontourf(x, y, z, triangles=triangles, levels=64, cmap="PuBu")
