#!/usr/bin/env python3
"""
Test subplot layout.
"""
import numpy as np, ultraplot as uplt, pytest


@pytest.mark.mpl_image_compare
def test_align_labels():
    """
    Test spanning and aligned labels.
    """
    fig, axs = uplt.subplots(
        [[2, 1, 4], [2, 3, 5]], refnum=2, refwidth=1.5, align=1, span=0
    )
    fig.format(xlabel="xlabel", ylabel="ylabel", abc="A.", abcloc="ul")
    axs[0].format(ylim=(10000, 20000))
    axs[-1].panel_axes("bottom", share=False)
    return fig


@pytest.mark.mpl_image_compare
def test_share_all_basic():
    """
    Test sharing level all.
    """
    # Simple example
    N = 10
    fig, axs = uplt.subplots(nrows=1, ncols=2, refwidth=1.5, share="all")
    axs[0].plot(np.arange(N) * 1e2, np.arange(N) * 1e4)
    # Complex example
    fig, axs = uplt.subplots(nrows=2, ncols=2, refwidth=1.5, share="all")
    axs[0].panel("b")
    pax = axs[0].panel("r")
    pax.format(ylabel="label")
    axs[0].plot(np.arange(N) * 1e2, np.arange(N) * 1e4)
    return fig


@pytest.mark.mpl_image_compare
def test_span_labels():
    """
    Rigorous tests of spanning and aligned labels feature.
    """
    fig, axs = uplt.subplots([[1, 2, 4], [1, 3, 5]], refwidth=1.5, share=0, span=1)
    fig.format(xlabel="xlabel", ylabel="ylabel", abc="A.", abcloc="ul")
    axs[1].format()  # xlabel='xlabel')
    axs[2].format()
    return fig


@pytest.mark.mpl_image_compare
def test_title_deflection():
    """
    Test the deflection of titles above and below panels.
    """
    fig, ax = uplt.subplots()
    # ax.format(abc='A.', title='Title', titleloc='left', titlepad=30)
    tax = ax.panel_axes("top")
    ax.format(titleabove=False)  # redirects to bottom
    ax.format(abc="A.", title="Title", titleloc="left", titlepad=50)
    ax.format(xlabel="xlabel", ylabel="ylabel", ylabelpad=50)
    tax.format(title="Fear Me", title_kw={"size": "x-large"})
    tax.format(ultitle="Inner", titlebbox=True, title_kw={"size": "med-large"})
    return fig


@pytest.mark.mpl_image_compare
def test_complex_ticks():
    """
    Normally title offset with these different tick arrangements is tricky
    but `_update_title_position` accounts for edge cases.
    """
    fig, axs = uplt.subplots(ncols=2)
    axs[0].format(
        xtickloc="both",
        xticklabelloc="top",
        xlabelloc="top",
        title="title",
        xlabel="xlabel",
        suptitle="Test",
    )
    axs[1].format(
        xtickloc="both",
        xticklabelloc="top",
        # xlabelloc='top',
        xlabel="xlabel",
        title="title",
        suptitle="Test",
    )
    return fig


@pytest.mark.mpl_image_compare
def test_both_ticklabels():
    """
    Test both tick labels.
    """
    fig, ax = uplt.subplots()  # when both, have weird bug
    ax.format(xticklabelloc="both", title="title", suptitle="Test")
    fig, ax = uplt.subplots()  # when *just top*, bug disappears
    ax.format(xtickloc="top", xticklabelloc="top", title="title", suptitle="Test")
    fig, ax = uplt.subplots()  # not sure here
    ax.format(xtickloc="both", xticklabelloc="neither", suptitle="Test")
    fig, ax = uplt.subplots()  # doesn't seem to change the title offset though
    ax.format(xtickloc="top", xticklabelloc="neither", suptitle="Test")
    return fig


def test_gridspec_copies():
    """
    Test whether gridspec copies work.
    """
    fig1, ax = uplt.subplots(ncols=2)
    gs = fig1.gridspec.copy(left=5, wspace=0, right=5)
    fig2 = uplt.figure()
    fig2.add_subplots(gs)
    fig = uplt.figure()
    with pytest.raises(ValueError):
        fig.add_subplots(gs)  # should raise error


@pytest.mark.mpl_image_compare
def test_aligned_outer_guides():
    """
    Test alignment adjustment.
    """
    fig, ax = uplt.subplot()
    h1 = ax.plot(np.arange(5), label="foo")
    h2 = ax.plot(np.arange(5) + 1, label="bar")
    h3 = ax.plot(np.arange(5) + 2, label="baz")
    ax.legend(h1, loc="bottom", align="left")
    ax.legend(h2, loc="bottom", align="right")
    ax.legend(h3, loc="b", align="c")
    ax.colorbar("magma", loc="right", align="top", shrink=0.4)  # same as length
    ax.colorbar("magma", loc="right", align="bottom", shrink=0.4)
    ax.colorbar("magma", loc="left", align="top", length=0.6)  # should offset
    ax.colorbar("magma", loc="left", align="bottom", length=0.6)
    ax.legend(h1, loc="top", align="right", pad="4pt", frame=False)
    ax.format(title="Very long title", titlepad=6, titleloc="left")
    return fig


@pytest.mark.parametrize(
    "test_case,refwidth,kwargs,setup_func,ref",
    [
        (
            "simple",
            1.5,
            {"ncols": 2},
            None,
            None,
        ),
        (
            "funky_layout",
            1.5,
            {"array": [[1, 1, 2, 2], [0, 3, 3, 0]]},
            lambda fig, axs: (
                axs[1].panel_axes("left"),
                axs.format(xlocator=0.2, ylocator=0.2),
            ),
            3,
        ),
        (
            "with_panels",
            2.0,
            {"array": [[1, 1, 2], [3, 4, 5], [3, 4, 6]], "hratios": (2, 1, 1)},
            lambda fig, axs: (
                axs[2].panel_axes("right", width=0.5),
                axs[0].panel_axes("bottom", width=0.5),
                axs[3].panel_axes("left", width=0.5),
            ),
            None,
        ),
    ],
)
@pytest.mark.mpl_image_compare
def test_reference_aspect(test_case, refwidth, kwargs, setup_func, ref):
    """
    Rigorous test of reference aspect ratio accuracy.
    """
    # Add ref and refwidth to kwargs
    subplot_kwargs = kwargs.copy()
    subplot_kwargs["refwidth"] = refwidth
    if ref is not None:
        subplot_kwargs["ref"] = ref

    # Create subplots
    fig, axs = uplt.subplots(**subplot_kwargs)

    # Run setup function if provided
    if setup_func is not None:
        setup_func(fig, axs)

    # Apply auto layout
    fig.auto_layout()
    # Assert reference width accuracy
    assert np.isclose(refwidth, axs[fig._refnum - 1]._get_size_inches()[0])
    return fig


@pytest.mark.mpl_image_compare
@pytest.mark.parametrize("share", ["limits", "labels"])
def test_axis_sharing(share):
    fig, ax = uplt.subplots(ncols=2, nrows=2, share=share, span=False)
    labels = ["A", "B", "C", "D"]
    for idx, axi in enumerate(ax):
        axi.scatter(idx, idx)
        axi.set_xlabel(labels[idx])
        axi.set_ylabel(labels[idx])

    # TODO: the labels are handled in a funky way. The plot looks fine but
    # the label are not "shared" that is the labels still exist but they
    # are not visible and instead there are new labels created. Need to
    # figure this out.
    # test left hand side
    if share != "labels":
        assert all([i == j for i, j in zip(ax[0].get_xlim(), ax[2].get_xlim())])
        assert all([i == j for i, j in zip(ax[0].get_ylim(), ax[1].get_ylim())])
        assert all([i == j for i, j in zip(ax[1].get_xlim(), ax[3].get_xlim())])
    elif share == "labels":
        ax.draw(
            fig.canvas.get_renderer()
        )  # forcing a draw to ensure the labels are shared
        # columns shares x label; top row should be empty
        assert ax[0].xaxis.get_label().get_visible() == False
        assert ax[1].xaxis.get_label().get_visible() == False

        assert ax[2].xaxis.get_label().get_visible() == True
        assert ax[2].get_xlabel() == "A"
        assert ax[3].xaxis.get_label().get_visible() == True
        assert ax[3].get_xlabel() == "B"

        # rows share ylabel
        assert ax[3].yaxis.get_label().get_visible() == False
        assert ax[1].yaxis.get_label().get_visible() == False

        assert ax[0].yaxis.get_label().get_visible() == True
        assert ax[2].yaxis.get_label().get_visible() == True
        assert ax[0].get_ylabel() == "B"
        assert ax[2].get_ylabel() == "D"

    return fig


@pytest.mark.parametrize(
    "layout",
    [
        [[1, 2], [3, 4]],  # simple 2x2
        [[1, 6, 2], [0, 3, 0], [4, 0, 5]],  # complex 3x3 with independent plots
        [[0, 0, 1, 1, 0, 0], [0, 2, 2, 3, 3, 0]],  # 1 spanning 2 different plot
        [
            [0, 2, 2, 3, 3, 0],
            [0, 0, 1, 1, 0, 0],
        ],  # horizontal inverse of the previous
        [
            [0, 2, 2, 0, 3, 3, 0],
            [0, 0, 1, 1, 1, 0, 0],
        ],  # horizontal inverse of the previous
    ],
)
@pytest.mark.mpl_image_compare
def test_label_sharing_top_right(layout):
    fig, ax = uplt.subplots(layout)
    ax.format(
        xticklabelloc="t",
        yticklabelloc="r",
        xlabel="xlabel",
        ylabel="ylabel",
        title="Test Title",
    )
    fig.canvas.draw()  # force redraw tick labels
    for axi in ax:
        assert axi._is_ticklabel_on("labelleft") == False
        assert axi._is_ticklabel_on("labelbottom") == False

    for side, axs in fig._get_border_axes().items():
        for axi in axs:
            if side == "top":
                assert axi._is_ticklabel_on("labeltop") == True
            if side == "right":
                assert axi._is_ticklabel_on("labelright") == True
    return fig


@pytest.mark.parametrize("layout", [[[1, 2], [3, 4]]])
@pytest.mark.mpl_image_compare
def test_panel_sharing_top_right(layout):
    fig, ax = uplt.subplots(layout)
    for dir in "left right top bottom".split():
        pax = ax[0].panel(dir)
    fig.canvas.draw()  # force redraw tick labels
<<<<<<< HEAD
    border_axes = fig._get_border_axes()

    for axi in fig._iter_axes(panels=True):
        assert (
            axi._is_ticklabel_on("labelleft")
            if axi in border_axes["left"]
            else not axi._is_ticklabel_on("labelleft")
        )
        assert (
            axi._is_ticklabel_on("labeltop")
            if axi in border_axes["top"]
            else not axi._is_ticklabel_on("labeltop")
        )
        assert (
            axi._is_ticklabel_on("labelright")
            if axi in border_axes["right"]
            else not axi._is_ticklabel_on("labelright")
        )
        assert (
            axi._is_ticklabel_on("labelbottom")
            if axi in border_axes["bottom"]
            else not axi._is_ticklabel_on("labelbottom")
        )
=======
    for dir, paxs in ax[0]._panel_dict.items():
        # Since we are sharing some of the ticks
        # should be hidden depending on where the panel is
        # in the grid
        for pax in paxs:
            match dir:
                case "left":
                    assert pax._is_ticklabel_on("labelleft")
                    assert pax._is_ticklabel_on("labelbottom")
                case "top":
                    assert pax._is_ticklabel_on("labeltop") == False
                    assert pax._is_ticklabel_on("labelbottom") == False
                    assert pax._is_ticklabel_on("labelleft")
                case "right":
                    print(pax._is_ticklabel_on("labelright"))
                    assert pax._is_ticklabel_on("labelright") == False
                    assert pax._is_ticklabel_on("labelbottom")
                case "bottom":
                    assert pax._is_ticklabel_on("labelleft")
                    assert pax._is_ticklabel_on("labelbottom") == False

        # The sharing axis is not showing any ticks
        assert ax[0]._is_ticklabel_on(dir) == False
>>>>>>> 0fc18731
    return fig


@pytest.mark.mpl_image_compare
def test_uneven_span_subplots(rng):
    fig = uplt.figure(refwidth=1, refnum=5, span=False)
    axs = fig.subplots([[1, 1, 2], [3, 4, 2], [3, 4, 5]], hratios=[2.2, 1, 1])
    axs.format(xlabel="xlabel", ylabel="ylabel", suptitle="Complex SubplotGrid")
    axs[0].format(ec="black", fc="gray1", lw=1.4)
    axs[1, 1:].format(fc="blush")
    axs[1, :1].format(fc="sky blue")
    axs[-1, -1].format(fc="gray4", grid=False)
    axs[0].plot((rng.random((50, 10)) - 0.5).cumsum(axis=0), cycle="Grays_r", lw=2)
    return fig<|MERGE_RESOLUTION|>--- conflicted
+++ resolved
@@ -290,7 +290,6 @@
     for dir in "left right top bottom".split():
         pax = ax[0].panel(dir)
     fig.canvas.draw()  # force redraw tick labels
-<<<<<<< HEAD
     border_axes = fig._get_border_axes()
 
     for axi in fig._iter_axes(panels=True):
@@ -314,31 +313,19 @@
             if axi in border_axes["bottom"]
             else not axi._is_ticklabel_on("labelbottom")
         )
-=======
-    for dir, paxs in ax[0]._panel_dict.items():
-        # Since we are sharing some of the ticks
-        # should be hidden depending on where the panel is
-        # in the grid
-        for pax in paxs:
-            match dir:
-                case "left":
-                    assert pax._is_ticklabel_on("labelleft")
-                    assert pax._is_ticklabel_on("labelbottom")
-                case "top":
-                    assert pax._is_ticklabel_on("labeltop") == False
-                    assert pax._is_ticklabel_on("labelbottom") == False
-                    assert pax._is_ticklabel_on("labelleft")
-                case "right":
-                    print(pax._is_ticklabel_on("labelright"))
-                    assert pax._is_ticklabel_on("labelright") == False
-                    assert pax._is_ticklabel_on("labelbottom")
-                case "bottom":
-                    assert pax._is_ticklabel_on("labelleft")
-                    assert pax._is_ticklabel_on("labelbottom") == False
-
-        # The sharing axis is not showing any ticks
-        assert ax[0]._is_ticklabel_on(dir) == False
->>>>>>> 0fc18731
+    return fig
+
+
+@pytest.mark.mpl_image_compare
+def test_uneven_span_subplots(rng):
+    fig = uplt.figure(refwidth=1, refnum=5, span=False)
+    axs = fig.subplots([[1, 1, 2], [3, 4, 2], [3, 4, 5]], hratios=[2.2, 1, 1])
+    axs.format(xlabel="xlabel", ylabel="ylabel", suptitle="Complex SubplotGrid")
+    axs[0].format(ec="black", fc="gray1", lw=1.4)
+    axs[1, 1:].format(fc="blush")
+    axs[1, :1].format(fc="sky blue")
+    axs[-1, -1].format(fc="gray4", grid=False)
+    axs[0].plot((rng.random((50, 10)) - 0.5).cumsum(axis=0), cycle="Grays_r", lw=2)
     return fig
 
 
