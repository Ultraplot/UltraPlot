--- conflicted
+++ resolved
@@ -2486,11 +2486,7 @@
             case str() | int():
                 resolved_cycle = constructor.Cycle(cycle, **cycle_kw)
             case constructor.Cycle():
-<<<<<<< HEAD
-                resolved_cycle = cycle
-=======
                 resolved_cycle = constructor.Cycle(cycle)
->>>>>>> f4653281
             case _:
                 resolved_cycle = None
 
