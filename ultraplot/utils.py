--- conflicted
+++ resolved
@@ -1041,11 +1041,8 @@
         dx, dy = direction
         if cell is None:
             return self.is_border((x + dx, y + dy), direction)
-<<<<<<< HEAD
-=======
         if getattr(cell, "_colorbar_fill", None) is not None:
             return self.is_border((x + dx, y + dy), direction)
->>>>>>> 0a121c98
 
         if hasattr(cell, "_panel_hidden") and cell._panel_hidden:
             return self.is_border((x + dx, y + dy), direction)
@@ -1054,16 +1051,10 @@
             # Allow traversing across the parent<->panel interface even when types differ
             # e.g., GeoAxes main with cartesian panel or vice versa
             if getattr(self.ax, "_panel_parent", None) is cell:
-<<<<<<< HEAD
-                return self.is_border((x + dx, y + dy), direction)
-            if getattr(cell, "_panel_parent", None) is self.ax:
-                return self.is_border((x + dx, y + dy), direction)
-=======
                 return self._check_ranges(direction, other=cell)
             if getattr(cell, "_panel_parent", None) is self.ax:
                 return self._check_ranges(direction, other=cell)
             return False
->>>>>>> 0a121c98
 
         # Internal edge or plot reached
         if cell != self.ax:
@@ -1095,11 +1086,7 @@
         this_rowspan = this_span[:2]
         this_colspan = this_span[-2:]
 
-<<<<<<< HEAD
-        other_span = other_spec._get_grid_span()
-=======
         other_span = other_spec._get_grid_span(hidden=True)
->>>>>>> 0a121c98
         other_span = other_spec._get_rows_columns()
         other_rowspan = other_span[:2]
         other_colspan = other_span[-2:]
@@ -1137,12 +1124,9 @@
                 panels = parent._panel_dict.get(panel_side, [])
                 if side == panel_side and panels and panels[-1] is self.ax:
                     return True
-<<<<<<< HEAD
-=======
             else:  # main axis
                 if other._panel_parent and not other._panel_share:
                     return True
->>>>>>> 0a121c98
             return False
         return True
 
