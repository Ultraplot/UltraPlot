--- conflicted
+++ resolved
@@ -85,8 +85,7 @@
         if: always()
         uses: actions/upload-artifact@v4
         with:
-<<<<<<< HEAD
-          name: failed-comparisons-${{ inputs.python-version }}-${{ inputs.locale }}
+          name: failed-comparisons-${{ inputs.python-version }}-${{ inputs.matplotlib-version }}
           path: results/*
 
   build-success:
@@ -94,8 +93,4 @@
     runs-on: ubuntu-latest
     steps:
       - name: Build succeeded
-        run: echo "All builds and tests passed successfully!"
-=======
-          name: failed-comparisons-${{ inputs.python-version }}-${{ inputs.matplotlib-version }}
-          path: results/*
->>>>>>> e5e4e591
+        run: echo "All builds and tests passed successfully!"